#include <stdio.h>
#include <stdlib.h>
#include <unistd.h>
#include <stdbool.h>
#include <errno.h>
#include <string.h>
#include <limits.h>
#include "ps6000aApi.h"
#include "PicoStatus.h"

#include "picoscopeConfig.h"
#include <pthread.h>


int16_t handle = 0; // The identifier of the connected picoscope
pthread_mutex_t block_ready_mutex;
pthread_mutex_t ps6000a_call_mutex;
void log_error(char* function_name, uint32_t status, const char* FILE, int LINE){ 
    printf("Error in %s (file: %s, line: %d). Status code: 0x%08X\n", function_name, FILE, LINE, status);
}

/**
 * Opens the PicoScope device with the specified resolution. 
 * 
 * @param resolution The sampling resolution to be used when opening the PicoScope.  
 *                   The following values are valid: 
 *                      - 0: 8-bit resolution
 *                      - 10: 10-bit resolution
 *                      - 1: 12-bit resolution
 * 
 * @return 0 if the device is successfully opened, or a non-zero error code.  
*/
uint32_t open_picoscope(int16_t resolution, int8_t* serial_num){

    uint32_t status = ps6000aOpenUnit(&handle, serial_num, resolution);
    if (status != PICO_OK) 
    { 
        log_error("ps6000aOpenUnit", status, __FILE__, __LINE__); 
        return status;  
    }
    pthread_mutex_init(&block_ready_mutex, NULL);
    pthread_mutex_init(&ps6000a_call_mutex, NULL);

    return 0;
}

/**
 * Close an open PicoScope device.
 * 
 * @return 0 if the device is successfully closed, or a non-zero error code. 
*/
uint32_t close_picoscope(){ 
    pthread_mutex_lock(&ps6000a_call_mutex);
    uint32_t status = ps6000aCloseUnit(handle);
    pthread_mutex_unlock(&ps6000a_call_mutex);
    if (status != PICO_OK) 
    { 
        log_error("ps6000aCloseUnit", status, __FILE__, __LINE__);
        return status;  
    } 
    handle = 0;
    pthread_mutex_destroy(&block_ready_mutex);
    pthread_mutex_destroy(&ps6000a_call_mutex);

    return 0;
}

/**
 * Check that open device is still connected. 
 * 
 * @return 0 if device is connect, otherwise a non-zero error code.
*/
uint32_t ping_picoscope(){ 
    pthread_mutex_lock(&ps6000a_call_mutex);
    uint32_t status = ps6000aPingUnit(handle);
    pthread_mutex_unlock(&ps6000a_call_mutex);

    // If driver call in progress, return connected. 
    if (status == PICO_DRIVER_FUNCTION) {
        return 0;    
    }
    if (status != PICO_OK) {
        log_error("ps6000aPingUnit. Cannot ping device.", status, __FILE__, __LINE__);
        return status; 
    }
    return 0;
}

/**
 * Set the sample resolution of the currently connected PicoScope. 
 * 
 * @param resolution The sampling resolution to be used.  
 *                   The following values are valid: 
 *                      - 0: 8-bit resolution
 *                      - 10: 10-bit resolution
 *                      - 1: 12-bit resolution
 * 
 * @return 0 if resolution successfully set, otherwise a non-zero error code.
*/
uint32_t set_device_resolution(int16_t resolution){ 
    pthread_mutex_lock(&ps6000a_call_mutex);
    uint32_t status = ps6000aSetDeviceResolution(handle, resolution); 
    pthread_mutex_unlock(&ps6000a_call_mutex);

    if (status != PICO_OK){ 
        log_error("ps6000aSetDeviceResolution", status, __FILE__, __LINE__);
        return status;
    }

    return 0; 
}

/**
 * Get  the sample resolution of the currently connected PicoScope. 
 * 
 * @param on exit, the resolution of the device
 * 
 * @return 0 if resolution returned, otherwise a non-zero error code.
*/
uint32_t get_resolution(int16_t* resolution) {

    PICO_DEVICE_RESOLUTION device_resolution; 
    
    pthread_mutex_lock(&ps6000a_call_mutex);
    uint32_t status = ps6000aGetDeviceResolution(handle, &device_resolution); 
    pthread_mutex_unlock(&ps6000a_call_mutex);

    if(status != PICO_OK) {
        log_error("ps6000aGetDeviceResolution", status, __FILE__, __LINE__);
        return status;
    }

    *resolution = (int16_t)device_resolution; 
    return 0; 
}

int16_t required_size;
/**
 * Retrieves the serial number of the currently connected PicoScope. 
 * 
 * @param serial_num A pointer to a pointer that will hold the dynamically allocated address of
 *                  the memory buffer containing the serial number. 
 * 
 * @return 0 if the serial number is successfully retrieved, otherwise a non-zero error code.
*/
uint32_t get_serial_num(int8_t** serial_num) {

    int8_t* serial_num_buffer = NULL;

    pthread_mutex_lock(&ps6000a_call_mutex);
    uint32_t status = ps6000aGetUnitInfo(handle, NULL, 0, &required_size, PICO_BATCH_AND_SERIAL);
    pthread_mutex_unlock(&ps6000a_call_mutex);

    if (status != PICO_OK) {
        log_error("ps6000aGetUnitInfo", status, __FILE__, __LINE__);
        return status;  
    }

    if (serial_num_buffer == NULL)
        serial_num_buffer = malloc(required_size);
    memset(serial_num_buffer, 0, required_size);

    pthread_mutex_lock(&ps6000a_call_mutex);
    status = ps6000aGetUnitInfo(handle, serial_num_buffer, required_size, &required_size, PICO_BATCH_AND_SERIAL);
    pthread_mutex_unlock(&ps6000a_call_mutex);

    if (status != PICO_OK) {
        log_error("ps6000aGetUnitInfo", status, __FILE__, __LINE__);
        return status;  
    }

    *serial_num = serial_num_buffer;

    return 0;  
}


/**
 * Retrieves the model number of the currently connected PicoScope. 
 * 
 * @param model_num A pointer to a pointer that will hold the dynamically allocated address of
 *                  the memory buffer containing the model number. 
 * 
 * @return 0 if the model number is successfully retrieved, otherwise a non-zero error code.
*/
uint32_t get_model_num(int8_t** model_num) {

    int8_t* model_num_buffer = NULL;
    
    pthread_mutex_lock(&ps6000a_call_mutex);
    uint32_t status = ps6000aGetUnitInfo(handle, NULL, 0, &required_size, PICO_VARIANT_INFO);
    pthread_mutex_unlock(&ps6000a_call_mutex);

    if (status != PICO_OK) {
        log_error("ps6000aGetUnitInfo", status, __FILE__, __LINE__);
        return status;  
    }

    if (model_num_buffer == NULL)
        model_num_buffer = malloc(required_size);
    memset(model_num_buffer, 0, required_size);
    
    pthread_mutex_lock(&ps6000a_call_mutex);
    status = ps6000aGetUnitInfo(handle, model_num_buffer, required_size, &required_size, PICO_VARIANT_INFO);
    pthread_mutex_unlock(&ps6000a_call_mutex);

    if (status != PICO_OK) {
        log_error("ps6000aGetUnitInfo", status, __FILE__, __LINE__);
        return status;  
    }

    *model_num = model_num_buffer;

    return 0;
}


/**
 * Retrieves the model and serial number of the currently connected PicoScope. 
 * 
 * @param device_info A pointer to a pointer that will hold the dynamically allocated address of
 *                    the memory buffer containing the device information. 
 * 
 * @return 0 if the device information is successfully retrieved, otherwise a non-zero error code.
*/
uint32_t get_device_info(int8_t** device_info) {

    int8_t* device_info_buffer = NULL; 
	int8_t* serial_num = NULL;
    int8_t* model_num = NULL; 

    uint32_t status = get_serial_num(&serial_num);
    if (status != 0) {
        return status;
    }
    status = get_model_num(&model_num); 
    if (status != 0) {
        return status;
    }
    
    int16_t required_size = strlen((const char*)serial_num) + strlen((const char*)model_num) + 20; 

    if (device_info_buffer == NULL)
        device_info_buffer = malloc(required_size);
    memset(device_info_buffer, 0, required_size);

    snprintf((char*)device_info_buffer, required_size, "Picoscope %s [%s]", (char*)model_num, (char*)serial_num);

    *device_info = device_info_buffer;

    return 0; 
}


// The following struct is intended to track which channels 
// are enabled (1) or disabled (0) using individual bits. 
// This is needed for some function calls to the picoscope API. 
typedef struct {
    uint32_t channel_a : 1;
    uint32_t channel_b : 1;
    uint32_t channel_c : 1;
    uint32_t channel_d : 1;
} EnabledChannelFlags; 

EnabledChannelFlags channel_status = {0}; 

/**
 * Enables a specified channel on the connected Picocope with the given configurations. 
 * Setting the channels coupling, range, analog offset, and bandwidth. 
 * 
 * @param channel A pointer to a `ChannelConfigs` structure that contains the configuration 
 *                to be activated. The structure holds the coupling type, voltage range, analog
 *                offset, and bandwidth to configure the channel. 
 * 
 * @return 0 if the channel is succesfully set on, otherwise a non-zero error code. 
*/
uint32_t set_channel_on(struct ChannelConfigs* channel) {

    pthread_mutex_lock(&ps6000a_call_mutex);
    uint32_t status = ps6000aSetChannelOn(handle, channel->channel, channel->coupling, channel->range, channel->analog_offset, channel->bandwidth);
    pthread_mutex_unlock(&ps6000a_call_mutex);
    if (status != PICO_OK) 
    {
        log_error("ps6000aSetChannelOn", status, __FILE__, __LINE__);
        return status;
    }

    if (channel->channel == CHANNEL_A) {
        channel_status.channel_a = 1;
    }
    if (channel->channel == CHANNEL_B) {
        channel_status.channel_b = 1;
    }    
    if (channel->channel == CHANNEL_C) {
        channel_status.channel_c = 1;
    }    
    if (channel->channel == CHANNEL_D) {
        channel_status.channel_d = 1;
    }

    printf("Setting channel %d on.\n", channel->channel);
  
    return 0;

}

/**
 * Deactivates the specified channel on the connected Picoscope. 
 * 
 * @param channel The channel to be shut off. 
 *                The following values are valid: 
 *                  - 0: Channel A
 *                  - 1: Channel B 
 *                  - 2: Channel C
 *                  - 3: Channel D
 *  
 * @return 0 if the channel is successfully turned off, otherwise a non-zero error code.
*/
uint32_t set_channel_off(int channel) {
    pthread_mutex_lock(&ps6000a_call_mutex);
    uint32_t status = ps6000aSetChannelOff(handle, channel);
    pthread_mutex_unlock(&ps6000a_call_mutex);

    if (status != PICO_OK)
    {
        log_error("ps6000aSetChannelOff", status, __FILE__, __LINE__);
        return status;
    }

    if (channel == CHANNEL_A) {
        channel_status.channel_a = 0;
    }
    if (channel == CHANNEL_B) {
        channel_status.channel_b = 0;
    }    
    if (channel == CHANNEL_C) {
        channel_status.channel_c = 0;
    }    
    if (channel == CHANNEL_D) {
        channel_status.channel_d = 0;
    }

    printf("Set channel %d off.\n", channel);
    return 0;
}

/**
 * Check if the status of the specified channel. 
 * 
 * @param channel The channel you wish to check the status of. 
 *                The following values are valid: 
 *                  - 0: Channel A
 *                  - 1: Channel B 
 *                  - 2: Channel C
 *                  - 3: Channel D 
 * 
 * @return 1 if the channel is enabled, 0 if not, and -1 if channel does not exist
 */
uint32_t get_channel_status(int16_t channel){ 
    
    if (channel == CHANNEL_A) {
        return channel_status.channel_a;
    }
    if (channel == CHANNEL_B) {
        return channel_status.channel_b;
    }    
    if (channel == CHANNEL_C) {
        return channel_status.channel_c;
    }    
    if (channel == CHANNEL_D) {
        return channel_status.channel_d;
    }
    return -1; 

}

/**
 * Uses the range and coupling of a specific channel to retrieve the maximum and minimum analog offset voltages possible. 
 * 
 * @param range The voltage range set to a channel. See PICO_CONNECT_PROBE_RANGE in PicoConnectProbes.h. 
 *        coupling The coupling set to a channel. See PICO_COUPLING in PicoDeviceEnums.h.
 *        max_analog_offset On exit, the max analog offset voltage allowed for the range. 
 *        min_analog_offset On exit, the min analog offset voltage allowed for the range. 
 * 
 * @return 0 if the analog offset limits are succesfully retrieved, otherwise a non-zero error code. 
 */
uint32_t get_analog_offset_limits(int16_t range, int16_t coupling, double* max_analog_offset, double* min_analog_offset){

    double maximum_voltage; 
    double minimum_voltage;

    pthread_mutex_lock(&ps6000a_call_mutex);
    uint32_t status = ps6000aGetAnalogueOffsetLimits(handle, range, coupling, &maximum_voltage, &minimum_voltage); 
    pthread_mutex_unlock(&ps6000a_call_mutex);
    if (status != PICO_OK)
    {
        log_error("ps6000aGetAnalogueOffsetLimits", status, __FILE__, __LINE__);
        return status;
    }

    *max_analog_offset = maximum_voltage;
    *min_analog_offset = minimum_voltage;

    return 0; 
}

/**
 * Uses a requested sample interval to determine the closest timebase and sample interval that can 
 * be applied to the connected Picoscope given the resolution and number of channels enabled. 
 * 
 * @param requested_time_interval The requested sample interval in seconds. 
 *        timebase On exit, the value of the closest timebase for the requested interval. 
 *        available_time_interval On exit, the closests sample interval available, given the device configurations, 
 *                                to the request interval. 
 * 
 * @return 0 if the call is successful, otherwise a non-zero error code.
 */
uint32_t validate_sample_interval(double requested_time_interval, uint32_t* timebase, double* available_time_interval){

    uint32_t enabledChannels = *(uint32_t*)&channel_status;

    int16_t resolution = 0; 
    uint32_t status = get_resolution(&resolution);
    if (status != PICO_OK) {
        return status;
    }

    uint32_t timebase_return; 
    double time_interval_available;

    pthread_mutex_lock(&ps6000a_call_mutex);
    status = ps6000aNearestSampleIntervalStateless(handle, enabledChannels, requested_time_interval, resolution, &timebase_return, &time_interval_available); 
    pthread_mutex_unlock(&ps6000a_call_mutex);
    
    if (status == PICO_NO_CHANNELS_OR_PORTS_ENABLED) {
        log_error("ps6000aNearestSampleIntervalStateless. No channels enabled.", status, __FILE__, __LINE__);
        return status;
    }
    if (status != PICO_OK)
    {
        log_error("ps6000aNearestSampleIntervalStateless", status, __FILE__, __LINE__);
        return status;
    }

    *timebase = timebase_return;
    *available_time_interval = time_interval_available; 


    return 0; 
} 


/** 
 * Converts a time in some unit to seconds. 
 * 
 * @params time An amount of time. 
 *         unit The unit used for time.  
 * 
 * @returns The time converted to seconds, or -1 if conversion failed. 
*/
double convert_to_seconds(double time, enum UnitPerDiv unit) {
    switch (unit)
    {
        case ns_per_div:
            return time / 1000000000; 

        case us_per_div:
            return time / 1000000; 

        case ms_per_div:
            
            return time / 1000; 

        case s_per_div:
            return time; 

        default:
            return -1; 
    }
}

double calculate_samples_per_division(uint64_t num_samples, int16_t num_division) {
    return (double) num_samples / num_division;       
}

double calculate_sample_interval(double secs_per_div, double samples_per_div){ 
    return secs_per_div / samples_per_div;    
}

double calculate_sample_rate(double secs_per_div, double samples_per_div) {
    return samples_per_div / secs_per_div; 
}

/**
 *  Gets the valid timebase configs given the requested time per division, number of divisions, and number of samples. 
 * 
 * @param timebase_configs TimebaseConfigs structure containing timebase settings. 
 *        num_samples The number of requested samples.  
 *        sample_interval On exit, the interval at which samples will be taken in seconds. 
 *        timebase On exit, the timebase for the requested time per division. 
 *        sample_rate On exit, the sample rate for the request time per division. 
 * 
 * @return 0 if successful, otherwise a non-zero error code.
 */
uint32_t get_valid_timebase_configs(struct TimebaseConfigs timebase_configs, uint64_t num_samples, double* sample_interval, uint32_t* timebase, double* sample_rate) { 

    double secs_per_div = convert_to_seconds(timebase_configs.time_per_division, timebase_configs.time_per_division_unit); 
    double samples_per_division = calculate_samples_per_division(num_samples, timebase_configs.num_divisions);

    double requested_sample_interval = calculate_sample_interval(secs_per_div, samples_per_division); 

    *sample_rate = calculate_sample_rate(secs_per_div, samples_per_division); 

	uint32_t available_timebase; 
	double available_sample_interval; 

	uint32_t status = validate_sample_interval(requested_sample_interval, &available_timebase, &available_sample_interval);
	if (status != 0) {
        return status; 
	} 
    *sample_interval = available_sample_interval; 
    *timebase = available_timebase;

    return 0;
}


typedef struct {
    PICO_STATUS callbackStatus; // Status from the callback
} BlockCaptureState;
PICO_STATUS setup_picoscope(int16_t* waveform_buffer[CHANNEL_NUM], struct ChannelConfigs* channel_config[CHANNEL_NUM], struct SampleConfigs* sample_config, struct TriggerConfigs* trigger_config);
PICO_STATUS run_block_capture(struct SampleConfigs* sample_config, double* time_indisposed_ms);
PICO_STATUS set_data_buffer(int16_t* waveform_buffer[CHANNEL_NUM], struct ChannelConfigs* channel_config[CHANNEL_NUM], struct SampleConfigs* sample_config);
PICO_STATUS set_trigger_configurations(struct TriggerConfigs* trigger_config);
PICO_STATUS start_block_capture(struct SampleConfigs* sample_config, double* time_indisposed_ms);
PICO_STATUS wait_for_capture_completion(struct SampleConfigs* sample_config);
PICO_STATUS retrieve_waveform_data(struct SampleConfigs* sample_config);

BlockCaptureState* callback_state;
/**
 * Configures the data buffer for the specified channel on the Picoscope device.
 * 
 * @param waveform_buffer Pointer to the buffer where the waveform data will be stored.
 * @param channel_config Pointer to the ChannelConfigs structure containing channel-specific settings.
 * @param sample_config Pointer to the SampleConfigs structure containing sample-collection settings.
 * @return int16_t Returns PICO_OK (0) on success, or a non-zero error code on failure.
 */
PICO_STATUS setup_picoscope(int16_t* waveform_buffer[CHANNEL_NUM], struct ChannelConfigs* channel_config[CHANNEL_NUM], struct SampleConfigs* sample_config, struct TriggerConfigs* trigger_config) {

    PICO_STATUS status = 0;

    if (trigger_config->triggerType == NO_TRIGGER) {
        // If no trigger set, clear previous triggers and do not set new one 
        PICO_CONDITION condition;
        status = ps6000aSetTriggerChannelConditions(handle, &condition, 0, PICO_CLEAR_ALL);   
        if (status != PICO_OK) {
            return status;
        }        
        printf("No trigger set.\n");
    } 
    else { 
        status = set_trigger_configurations(trigger_config);
        if (status != PICO_OK) {
            return status;
        }
        printf("Trigger set.\n");
    }

    status = set_data_buffer(waveform_buffer, channel_config, sample_config);
    if (status != PICO_OK) {
        return status;
    }
    return status;
}

PICO_STATUS set_trigger_conditions(struct TriggerConfigs* trigger_config) {
    int16_t nConditions = 1;
    PICO_STATUS status = 0;

    PICO_CONDITION condition = {
        .source = trigger_config->channel,
        .condition = PICO_CONDITION_TRUE
    };
    pthread_mutex_lock(&ps6000a_call_mutex);
    ps6000aSetTriggerChannelConditions(handle, &condition, nConditions, PICO_CLEAR_ALL);
    ps6000aSetTriggerChannelConditions(handle, &condition, nConditions, PICO_ADD);
    pthread_mutex_unlock(&ps6000a_call_mutex);

    if (status != PICO_OK) {
        log_error("ps6000aSetTriggerChannelConditions", status, __FILE__, __LINE__);
        return status;
    }

    return status;
}

PICO_STATUS set_trigger_directions(struct TriggerConfigs* trigger_config) {
    int16_t nDirections = 1;    // Only support one now 
    PICO_STATUS status = 0;
    if(trigger_config->thresholdDirection == 10){
        trigger_config->thresholdDirection = PICO_NEGATIVE_RUNT;
    }
    PICO_DIRECTION direction = {
        .channel = trigger_config->channel,
        .direction = trigger_config->thresholdDirection,
        .thresholdMode = trigger_config->thresholdMode
    };
    pthread_mutex_lock(&ps6000a_call_mutex);
    ps6000aSetTriggerChannelDirections(handle, &direction, nDirections);
    pthread_mutex_unlock(&ps6000a_call_mutex);

    if (status != PICO_OK) {
        log_error("ps6000aSetTriggerChannelDirections", status, __FILE__, __LINE__);
        return status;
    }

    return status;
}

PICO_STATUS set_trigger_properties(struct TriggerConfigs* trigger_config) {
    int16_t nChannelProperties = 1; // Only support one now 
    unsigned short hysteresis = (unsigned short)((UINT16_MAX / 100.0) * 5.0);   // 5% of the full range

    PICO_TRIGGER_CHANNEL_PROPERTIES channelProperty = { 
        .channel = trigger_config->channel,
        .thresholdUpper = trigger_config->thresholdUpper,
        .thresholdUpperHysteresis = hysteresis,
        .thresholdLower = trigger_config->thresholdLower,
        .thresholdLowerHysteresis = hysteresis
    };
    pthread_mutex_lock(&ps6000a_call_mutex);
    PICO_STATUS status = ps6000aSetTriggerChannelProperties(handle, &channelProperty, nChannelProperties, 0, trigger_config->autoTriggerMicroSeconds);
    pthread_mutex_unlock(&ps6000a_call_mutex);

    if (status != PICO_OK) {
        log_error("ps6000aSetTriggerChannelProperties", status, __FILE__, __LINE__);
        return status;
    }

    return status;
}

uint32_t is_Channel_On(enum Channel channel){

    switch (channel)
    {
    case CHANNEL_A:
        return channel_status.channel_a;
        break;
    case CHANNEL_B:
        return channel_status.channel_b;
        break;
    case CHANNEL_C:
        return channel_status.channel_c;
        break;
    case CHANNEL_D:
        return channel_status.channel_d;
        break;
    default:
        return -1;
    }
}

/**
 * Configures the data buffer for the specified channel on the Picoscope device.
 * 
 * @param waveform_buffer Pointer to the buffer where the waveform data will be stored.
 * @param channel_config Pointer to the ChannelConfigs structure containing channel-specific settings.
 * @param sample_config Pointer to the SampleConfigs structure containing sample-collection settings.
 * @return PICO_STATUS Returns PICO_OK (0) on success, or a non-zero error code on failure.
 */
PICO_STATUS set_data_buffer(int16_t* waveform_buffer[CHANNEL_NUM], struct ChannelConfigs* channel_config[CHANNEL_NUM], struct SampleConfigs* sample_config) {
<<<<<<< HEAD
    pthread_mutex_lock(&ps6000a_call_mutex);
=======
   
>>>>>>> 1b806666
    PICO_STATUS status = ps6000aSetDataBuffer(
        handle, (PICO_CHANNEL)NULL, NULL, 0, PICO_INT16_T, 0, 0, 
        PICO_CLEAR_ALL      // Clear buffer in Picoscope buffer list
    );
    pthread_mutex_unlock(&ps6000a_call_mutex);
    
    for (size_t i = 0; i < CHANNEL_NUM; i++)
    {
        if (status != PICO_OK) {
            log_error("ps6000aSetDataBuffer PICO_CLEAR_ALL", status, __FILE__, __LINE__);
        }
        if (is_Channel_On(channel_config[i]->channel))
        {
            pthread_mutex_lock(&ps6000a_call_mutex);
            status = ps6000aSetDataBuffer(
                handle, 
                channel_config[i]->channel, 
                waveform_buffer[i], 
                sample_config->num_samples, 
                PICO_INT16_T, 
                0, 
                sample_config->down_sample_ratio_mode, 
                PICO_ADD
            );
            pthread_mutex_unlock(&ps6000a_call_mutex);
            if (status != PICO_OK) {
                log_error("ps6000aSetDataBuffer PICO_ADD", status, __FILE__, __LINE__);
            }
        }
    }
    

    return status;
}

PICO_STATUS set_trigger_configurations(struct TriggerConfigs* trigger_config) {
    
    PICO_STATUS status = set_trigger_conditions(trigger_config);
    if (status != PICO_OK) return status;

    status = set_trigger_directions(trigger_config);
    if (status != PICO_OK) return status;

    status = set_trigger_properties(trigger_config);
    if (status != PICO_OK) return status;

    return status;
}

/**
 * Initiates a block capture on the Picoscope device.
 * 
 * @param sample_config Pointer to the SampleConfigs structure containing sample-collection settings.
 * @param time_indisposed_ms Pointer to a variable where the time indisposed (in milliseconds) will be stored.
 * @return PICO_STATUS Returns PICO_OK (0) on success, or a non-zero error code on failure.
 */
PICO_STATUS run_block_capture(struct SampleConfigs* sample_config, double* time_indisposed_ms) {
    PICO_STATUS status = 0;
    status = start_block_capture(sample_config, time_indisposed_ms);
    if (status != PICO_OK) {
        log_error("start_block_capture", status, __FILE__, __LINE__);
        return status;
    }

    status = wait_for_capture_completion(sample_config);
    if (status != PICO_OK && status != PICO_CANCELLED) {
        log_error("wait_for_capture_completion", status, __FILE__, __LINE__);
        return status;
    }

    return PICO_OK;
}


void ps6000aBlockReadyCallback(int16_t handle, PICO_STATUS status, void *pParameter)
{
    BlockCaptureState *state = (BlockCaptureState *)pParameter;
    state->callbackStatus = status;
    pthread_mutex_unlock(&block_ready_mutex);
}

volatile int is_interrupted = 0;

void interrupt_block_capture()
{
    is_interrupted = 1;
    pthread_mutex_unlock(&block_ready_mutex);
}

/**
 * Initiates a block capture on the Picoscope device.
 * 
 * @param sample_config Pointer to the SampleConfigs structure containing sample-collection settings.
 * @param timebase The timebase value to use for the capture.
 * @param time_indisposed_ms Pointer to a variable where the time indisposed (in milliseconds) will be stored.
 * @return PICO_STATUS Returns PICO_OK (0) on success, or a non-zero error code on failure.
 */
PICO_STATUS start_block_capture(struct SampleConfigs* sample_config, double* time_indisposed_ms) {
    uint64_t pre_trigger_samples = ((uint64_t)sample_config->num_samples * sample_config->trigger_position_ratio)/100;
    uint64_t post_trigger_samples = sample_config->num_samples - pre_trigger_samples;
    int8_t runBlockCaptureRetryFlag = 0;
    pthread_mutex_lock(&block_ready_mutex); 
    free(callback_state);
    callback_state = (BlockCaptureState*)malloc(sizeof(BlockCaptureState));
    if (callback_state == NULL) {
        log_error("BlockCaptureState malloc", PICO_MEMORY_FAIL, __FILE__, __LINE__);
        return PICO_MEMORY_FAIL;
    }
    memset(callback_state, 0, sizeof(BlockCaptureState)); // Initialize to zero
    is_interrupted = 0;
    pthread_mutex_lock(&ps6000a_call_mutex);
    PICO_STATUS status = ps6000aRunBlock(
        handle,
        pre_trigger_samples,    
        post_trigger_samples,
        sample_config->timebase_configs.timebase,
        time_indisposed_ms,
        0,
        ps6000aBlockReadyCallback, 
        (void*) callback_state
    );

    while (status == PICO_HARDWARE_CAPTURING_CALL_STOP)
    {  

        pthread_mutex_unlock(&block_ready_mutex);

        runBlockCaptureRetryFlag ++;
        printf("runBlockCaptureRetryFlag Retry: %d\n",runBlockCaptureRetryFlag);
        status = ps6000aStop(handle);

        pthread_mutex_lock(&block_ready_mutex);

        status = ps6000aRunBlock(
            handle,
            pre_trigger_samples,    
            post_trigger_samples,
            sample_config->timebase_configs.timebase,
            time_indisposed_ms,
            0,
            ps6000aBlockReadyCallback, 
            (void*) callback_state
        );

    }
    pthread_mutex_unlock(&ps6000a_call_mutex);

    if (status != PICO_OK) {
        pthread_mutex_unlock(&block_ready_mutex);
        log_error("ps6000aRunBlock", status, __FILE__, __LINE__);
        return status;
    }

    return PICO_OK;
}

/**
 * Waits for the block capture to complete by polling the Picoscope device.
 * 
 * @return PICO_STATUS Returns PICO_OK (0) on success, or a non-zero error code on failure.
 */
PICO_STATUS wait_for_capture_completion(struct SampleConfigs* sample_config)
{
    PICO_STATUS status = PICO_OK;
    pthread_mutex_lock(&block_ready_mutex);
    pthread_mutex_unlock(&block_ready_mutex);

    if (is_interrupted) {
        printf("Capture interrupted, exiting wait_for_capture_completion.\n");
        sample_config->num_samples = 0;
        return PICO_CANCELLED; // Or another appropriate status code
    }

    if (callback_state->callbackStatus != PICO_OK)
    {
        log_error("wait_for_capture_completion", callback_state->callbackStatus, __FILE__, __LINE__);
        return callback_state->callbackStatus;
    }

    printf("Capture finished.\n");
    status = retrieve_waveform_data(sample_config);

    if (status != PICO_OK) {
        return status;
    }  

    return PICO_OK;
}

/**
 * Retrieves the captured waveform data from the Picoscope device and stores it in the provided buffer.
 * 
 * @param sample_config Pointer to the SampleConfigs structure containing sample-collection settings.
 * @return PICO_STATUS Returns PICO_OK (0) on success, or a non-zero error code on failure.
 */
PICO_STATUS retrieve_waveform_data(struct SampleConfigs* sample_config) {
    uint64_t start_index = 0;
    uint64_t segment_index = 0;
    int16_t overflow = 0;
<<<<<<< HEAD
    int8_t getValueRetryFlag = 0;
    
    pthread_mutex_lock(&ps6000a_call_mutex);
=======

>>>>>>> 1b806666
    PICO_STATUS status = ps6000aGetValues(
        handle, 
        start_index, 
        &sample_config->num_samples, 
        sample_config->down_sample_ratio, 
        sample_config->down_sample_ratio_mode, 
        segment_index, 
        &overflow
    );
    while (status == PICO_HARDWARE_CAPTURING_CALL_STOP && getValueRetryFlag < 10)
    {  
        getValueRetryFlag ++;
        printf("getValueRetryFlag Retry: %d\n",getValueRetryFlag);
        status = ps6000aStop(handle);
        PICO_STATUS status = ps6000aGetValues(
            handle, 
            start_index, 
            &sample_config->num_samples, 
            sample_config->down_sample_ratio, 
            sample_config->down_sample_ratio_mode, 
            segment_index, 
            &overflow
        );
    }
    
    pthread_mutex_unlock(&ps6000a_call_mutex);

    if (status != PICO_OK) {
        log_error("ps6000aGetValues", status, __FILE__, __LINE__);
        return status;
    }


    return PICO_OK;
}

PICO_STATUS stop_capturing() {
    PICO_STATUS status;
    printf("Capture stopping.\n");  
    pthread_mutex_lock(&ps6000a_call_mutex);
    status = ps6000aStop(handle);
    pthread_mutex_unlock(&ps6000a_call_mutex);
    printf("Capture stopped.\n");     
    if (status != PICO_OK) {
        log_error("wait_for_capture_completion ps6000aStop", status, __FILE__, __LINE__);
    }
    return status;
}<|MERGE_RESOLUTION|>--- conflicted
+++ resolved
@@ -670,11 +670,7 @@
  * @return PICO_STATUS Returns PICO_OK (0) on success, or a non-zero error code on failure.
  */
 PICO_STATUS set_data_buffer(int16_t* waveform_buffer[CHANNEL_NUM], struct ChannelConfigs* channel_config[CHANNEL_NUM], struct SampleConfigs* sample_config) {
-<<<<<<< HEAD
-    pthread_mutex_lock(&ps6000a_call_mutex);
-=======
-   
->>>>>>> 1b806666
+    pthread_mutex_lock(&ps6000a_call_mutex);
     PICO_STATUS status = ps6000aSetDataBuffer(
         handle, (PICO_CHANNEL)NULL, NULL, 0, PICO_INT16_T, 0, 0, 
         PICO_CLEAR_ALL      // Clear buffer in Picoscope buffer list
@@ -874,13 +870,9 @@
     uint64_t start_index = 0;
     uint64_t segment_index = 0;
     int16_t overflow = 0;
-<<<<<<< HEAD
     int8_t getValueRetryFlag = 0;
     
     pthread_mutex_lock(&ps6000a_call_mutex);
-=======
-
->>>>>>> 1b806666
     PICO_STATUS status = ps6000aGetValues(
         handle, 
         start_index, 
