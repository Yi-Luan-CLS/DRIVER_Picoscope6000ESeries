#include <stdio.h>
#include <stdlib.h>
#include <unistd.h>
#include <stdbool.h>
#include <errno.h>
#include <string.h>
#include <limits.h>
#include "ps6000aApi.h"
#include "PicoStatus.h"
#include <sys/time.h>
#include <epicsExport.h>
#include <iocsh.h>

#include <pthread.h>
#include "drvPicoscope.h"
#define MAX_PICO 10
static PS6000AModule *PS6000AModuleList[MAX_PICO] = {NULL};
pthread_mutex_t block_ready_mutex;
pthread_mutex_t ps6000a_call_mutex;
void log_error(char* function_name, uint32_t status, const char* FILE, int LINE){ 
    printf("Error in %s (file: %s, line: %d). Status code: 0x%08X\n", function_name, FILE, LINE, status);
}

/**
 * Opens the PicoScope device with the specified resolution. 
 * 
 * @param resolution The sampling resolution to be used when opening the PicoScope.  
 *                   The following values are valid: 
 *                      - 0: 8-bit resolution
 *                      - 10: 10-bit resolution
 *                      - 1: 12-bit resolution
 *        serial_num The serial number of the device to be opened. 
 *        handle On exit, the device identifier for future communication. 
 * 
 * @return 0 if the device is successfully opened, or a non-zero error code.  
*/
uint32_t open_picoscope(int16_t resolution, char* serial_num, int16_t* handle){

    int16_t handle_buffer; 
    uint32_t status = ps6000aOpenUnit(&handle_buffer, (int8_t*) serial_num, resolution);
    if (status != PICO_OK) 
    { 
        log_error("ps6000aOpenUnit", status, __FILE__, __LINE__); 
        return status;  
    }
    pthread_mutex_init(&block_ready_mutex, NULL);
    pthread_mutex_init(&ps6000a_call_mutex, NULL);

    *handle = handle_buffer;
    return 0;
}

/**
 * Close an open PicoScope device.
 *
 * @param handle The device identifier returned by open_picoscope(). 
 * 
 * @return 0 if the device is successfully closed, or a non-zero error code. 
*/
uint32_t close_picoscope(int16_t handle){ 
    pthread_mutex_lock(&ps6000a_call_mutex);
    uint32_t status = ps6000aCloseUnit(handle);
    pthread_mutex_unlock(&ps6000a_call_mutex);
    if (status != PICO_OK) 
    { 
        log_error("ps6000aCloseUnit", status, __FILE__, __LINE__);
        return status;  
    } 
    pthread_mutex_destroy(&block_ready_mutex);
    pthread_mutex_destroy(&ps6000a_call_mutex);

    return 0;
}

/**
 * Check that open device is still connected. 
 * 
 * @param handle The device identifier returned by open_picoscope(). 
 * 
 * @return 0 if device is connect, otherwise a non-zero error code.
*/
uint32_t ping_picoscope(int16_t handle){ 
    pthread_mutex_lock(&ps6000a_call_mutex);
    uint32_t status = ps6000aPingUnit(handle);
    pthread_mutex_unlock(&ps6000a_call_mutex);

    // If driver call in progress, return connected. 
    if (status == PICO_DRIVER_FUNCTION) {
        return 0;    
    }
    if (status != PICO_OK) {
        log_error("ps6000aPingUnit. Cannot ping device.", status, __FILE__, __LINE__);
        return status; 
    }
    return 0;
}

/**
 * Set the sample resolution of the currently connected PicoScope. 
 * 
 * @param resolution The sampling resolution to be used.  
 *                   The following values are valid: 
 *                      - 0: 8-bit resolution
 *                      - 10: 10-bit resolution
 *                      - 1: 12-bit resolution
 *        handle The device identifier returned by open_picoscope(). 
 * 
 * @return 0 if resolution successfully set, otherwise a non-zero error code.
*/
uint32_t set_device_resolution(int16_t resolution, int16_t handle){ 
   
    pthread_mutex_lock(&ps6000a_call_mutex);
    uint32_t status = ps6000aSetDeviceResolution(handle, resolution); 
    pthread_mutex_unlock(&ps6000a_call_mutex);

    if (status != PICO_OK){ 
        log_error("ps6000aSetDeviceResolution", status, __FILE__, __LINE__);
        return status;
    }

    return 0; 
}

/**
 * Get  the sample resolution of the currently connected PicoScope. 
 * 
 * @param on exit, the resolution of the device
 *        handle The device identifier returned by open_picoscope(). 
 * 
 * @return 0 if resolution returned, otherwise a non-zero error code.
*/
uint32_t get_resolution(int16_t* resolution, int16_t handle) {

    PICO_DEVICE_RESOLUTION device_resolution; 
    
    pthread_mutex_lock(&ps6000a_call_mutex);
    uint32_t status = ps6000aGetDeviceResolution(handle, &device_resolution); 
    pthread_mutex_unlock(&ps6000a_call_mutex);

    if(status != PICO_OK) {
        log_error("ps6000aGetDeviceResolution", status, __FILE__, __LINE__);
        return status;
    }

    *resolution = (int16_t)device_resolution; 
    return 0; 
}

/**
 * Retrieves the serial number of the currently connected PicoScope. 
 * 
 * @param serial_num A pointer to a pointer that will hold the dynamically allocated address of
 *                  the memory buffer containing the serial number. 
 *        handle The device identifier returned by open_picoscope(). 
 * 
 * @return 0 if the serial number is successfully retrieved, otherwise a non-zero error code.
*/
uint32_t get_serial_num(int8_t** serial_num, int16_t handle) {

    int16_t required_size = 0; 

    pthread_mutex_lock(&ps6000a_call_mutex);
    uint32_t status = ps6000aGetUnitInfo(handle, NULL, 0, &required_size, PICO_BATCH_AND_SERIAL);
    pthread_mutex_unlock(&ps6000a_call_mutex);

    if (status != PICO_OK) {
        log_error("ps6000aGetUnitInfo", status, __FILE__, __LINE__);
        return status;  
    }

    int8_t* serial_num_buffer = calloc(required_size, sizeof(int8_t)); 

    pthread_mutex_lock(&ps6000a_call_mutex);
    status = ps6000aGetUnitInfo(handle, serial_num_buffer, required_size, &required_size, PICO_BATCH_AND_SERIAL);
    pthread_mutex_unlock(&ps6000a_call_mutex);

    if (status != PICO_OK) {
        log_error("ps6000aGetUnitInfo", status, __FILE__, __LINE__);
        return status;  
    }

    *serial_num = serial_num_buffer;


    return 0;  
}


/**
 * Retrieves the model number of the currently connected PicoScope. 
 * 
 * @param model_num A pointer to a pointer that will hold the dynamically allocated address of
 *                  the memory buffer containing the model number. 
 *        handle The device identifier returned by open_picoscope(). 
 * 
 * @return 0 if the model number is successfully retrieved, otherwise a non-zero error code.
*/
uint32_t get_model_num(int8_t** model_num, int16_t handle) {

    int16_t required_size = 0; 

    pthread_mutex_lock(&ps6000a_call_mutex);
    uint32_t status = ps6000aGetUnitInfo(handle, NULL, 0, &required_size, PICO_VARIANT_INFO);
    pthread_mutex_unlock(&ps6000a_call_mutex);

    if (status != PICO_OK) {
        log_error("ps6000aGetUnitInfo", status, __FILE__, __LINE__);
        return status;  
    }

    int8_t* model_num_buffer = calloc(required_size, sizeof(int8_t));

    
    pthread_mutex_lock(&ps6000a_call_mutex);
    status = ps6000aGetUnitInfo(handle, model_num_buffer, required_size, &required_size, PICO_VARIANT_INFO);
    pthread_mutex_unlock(&ps6000a_call_mutex);

    if (status != PICO_OK) {
        log_error("ps6000aGetUnitInfo", status, __FILE__, __LINE__);
        return status;  
    }

    *model_num = model_num_buffer;
    
    return 0;
}


/**
 * Retrieves the model and serial number of the currently connected PicoScope. 
 * 
 * @param device_info A pointer to a pointer that will hold the dynamically allocated address of
 *                    the memory buffer containing the device information. 
 *        handle The device identifier returned by open_picoscope(). 
 * 
 * @return 0 if the device information is successfully retrieved, otherwise a non-zero error code.
*/
uint32_t get_device_info(int8_t** device_info, int16_t handle) {

    int8_t* serial_num = NULL;
    int8_t* model_num = NULL; 

    uint32_t status = get_serial_num(&serial_num, handle);
    if (status == 0) {
        status = get_model_num(&model_num, handle); 
        if (status == 0) {
            const static char* FORMAT_STR = "Picoscope %s [%s]";
            int16_t required_size = strlen((const char*)serial_num) + strlen((const char*)model_num) + *FORMAT_STR; 

            int8_t* device_info_buffer = malloc(required_size);
            snprintf((char*)device_info_buffer, required_size, FORMAT_STR, (char*)model_num, (char*)serial_num);
            *device_info = device_info_buffer;
        }
    }

    free(serial_num); 
    free(model_num);

    return status; 
}


// The following struct is intended to track which channels 
// are enabled (1) or disabled (0) using individual bits. 
// This is needed for some function calls to the picoscope API. 
typedef struct {
    uint32_t channel_a : 1;
    uint32_t channel_b : 1;
    uint32_t channel_c : 1;
    uint32_t channel_d : 1;
} EnabledChannelFlags; 

EnabledChannelFlags channel_status = {0}; 

/**
 * Enables a specified channel on the connected Picocope with the given configurations. 
 * Setting the channels coupling, range, analog offset, and bandwidth. 
 * 
 * @param channel `ChannelConfigs` structure that contains the configuration to be activated. 
 *                The structure holds the coupling type, voltage range, analog offset, and 
 *                bandwidth to configure the channel. 
 *        handle The device identifier returned by open_picoscope(). 
 * 
 * @return 0 if the channel is succesfully set on, otherwise a non-zero error code. 
*/
uint32_t set_channel_on(struct ChannelConfigs channel, int16_t handle) {

    pthread_mutex_lock(&ps6000a_call_mutex);
    uint32_t status = ps6000aSetChannelOn(handle, channel.channel, channel.coupling, channel.range, channel.analog_offset, channel.bandwidth);
    pthread_mutex_unlock(&ps6000a_call_mutex);
    if (status != PICO_OK) 
    {
        log_error("ps6000aSetChannelOn", status, __FILE__, __LINE__);
        return status;
    }

    if (channel.channel == CHANNEL_A) {
        channel_status.channel_a = 1;
    }
    if (channel.channel == CHANNEL_B) {
        channel_status.channel_b = 1;
    }    
    if (channel.channel == CHANNEL_C) {
        channel_status.channel_c = 1;
    }    
    if (channel.channel == CHANNEL_D) {
        channel_status.channel_d = 1;
    }

    printf("Setting channel %d on.\n", channel.channel);
  
    return 0;

}

/**
 * Deactivates the specified channel on the connected Picoscope. 
 * 
 * @param channel The channel to be shut off. 
 *                The following values are valid: 
 *                  - 0: Channel A
 *                  - 1: Channel B 
 *                  - 2: Channel C
 *                  - 3: Channel D
 *        handle The device identifier returned by open_picoscope(). 
 *  
 * @return 0 if the channel is successfully turned off, otherwise a non-zero error code.
*/
uint32_t set_channel_off(int channel, int16_t handle) {
    pthread_mutex_lock(&ps6000a_call_mutex);
    uint32_t status = ps6000aSetChannelOff(handle, channel);
    pthread_mutex_unlock(&ps6000a_call_mutex);

    if (status != PICO_OK)
    {
        log_error("ps6000aSetChannelOff", status, __FILE__, __LINE__);
        return status;
    }

    if (channel == CHANNEL_A) {
        channel_status.channel_a = 0;
    }
    if (channel == CHANNEL_B) {
        channel_status.channel_b = 0;
    }    
    if (channel == CHANNEL_C) {
        channel_status.channel_c = 0;
    }    
    if (channel == CHANNEL_D) {
        channel_status.channel_d = 0;
    }

    printf("Set channel %d off.\n", channel);
    return 0;
}

/**
 * Check if the status of the specified channel. 
 * 
 * @param channel The channel you wish to check the status of. 
 *                The following values are valid: 
 *                  - 0: Channel A
 *                  - 1: Channel B 
 *                  - 2: Channel C
 *                  - 3: Channel D 
 * 
 * @return 1 if the channel is enabled, 0 if not, and -1 if channel does not exist
 */
uint32_t get_channel_status(int16_t channel){ 
    
    if (channel == CHANNEL_A) {
        return channel_status.channel_a;
    }
    if (channel == CHANNEL_B) {
        return channel_status.channel_b;
    }    
    if (channel == CHANNEL_C) {
        return channel_status.channel_c;
    }    
    if (channel == CHANNEL_D) {
        return channel_status.channel_d;
    }
    return -1; 

}

/**
 * Uses the range and coupling of a specific channel to retrieve the maximum and minimum analog offset voltages possible. 
 * 
 * @param `ChannelConfigs` structure that contains the configurations of the channel in question. 
 *        handle The device identifier returned by open_picoscope(). 
 *        max_analog_offset On exit, the max analog offset voltage allowed for the range. 
 *        min_analog_offset On exit, the min analog offset voltage allowed for the range. 
 * 
 * @return 0 if the analog offset limits are succesfully retrieved, otherwise a non-zero error code. 
 */
uint32_t get_analog_offset_limits(struct ChannelConfigs channel, int16_t handle, double* max_analog_offset, double* min_analog_offset){

    double maximum_voltage; 
    double minimum_voltage;

    pthread_mutex_lock(&ps6000a_call_mutex);
    uint32_t status = ps6000aGetAnalogueOffsetLimits(handle, channel.range, channel.coupling, &maximum_voltage, &minimum_voltage); 
    pthread_mutex_unlock(&ps6000a_call_mutex);
    if (status != PICO_OK)
    {
        log_error("ps6000aGetAnalogueOffsetLimits", status, __FILE__, __LINE__);
        return status;
    }

    *max_analog_offset = maximum_voltage;
    *min_analog_offset = minimum_voltage;

    return 0; 
}

/**
 * Uses a requested sample interval to determine the closest timebase and sample interval that can 
 * be applied to the connected Picoscope given the resolution and number of channels enabled. 
 * 
 * @param requested_time_interval The requested sample interval in seconds. 
 *        handle The device identifier returned by open_picoscope(). 
 *        timebase On exit, the value of the closest timebase for the requested interval. 
 *        available_time_interval On exit, the closests sample interval available, given the device configurations, 
 *                                to the request interval. 
 * 
 * @return 0 if the call is successful, otherwise a non-zero error code.
 */
uint32_t validate_sample_interval(double requested_time_interval, int16_t handle, uint32_t* timebase, double* available_time_interval){

    uint32_t enabledChannels = *(uint32_t*)&channel_status;

    int16_t resolution = 0; 
    uint32_t status = get_resolution(&resolution, handle);
    if (status != PICO_OK) {
        return status;
    }

    uint32_t timebase_return; 
    double time_interval_available;

    pthread_mutex_lock(&ps6000a_call_mutex);
    status = ps6000aNearestSampleIntervalStateless(handle, enabledChannels, requested_time_interval, resolution, &timebase_return, &time_interval_available); 
    pthread_mutex_unlock(&ps6000a_call_mutex);
    
    if (status == PICO_NO_CHANNELS_OR_PORTS_ENABLED) {
        log_error("ps6000aNearestSampleIntervalStateless. No channels enabled.", status, __FILE__, __LINE__);
        return status;
    }
    if (status != PICO_OK)
    {
        log_error("ps6000aNearestSampleIntervalStateless", status, __FILE__, __LINE__);
        return status;
    }

    *timebase = timebase_return;
    *available_time_interval = time_interval_available; 


    return 0; 
} 


/** 
 * Converts a time in some unit to seconds. 
 * 
 * @params time An amount of time. 
 *         unit The unit used for time.  
 * 
 * @returns The time converted to seconds, or -1 if conversion failed. 
*/
double convert_to_seconds(double time, enum UnitPerDiv unit) {
    switch (unit)
    {
        case ns_per_div:
            return time / 1000000000; 

        case us_per_div:
            return time / 1000000; 

        case ms_per_div:
            
            return time / 1000; 

        case s_per_div:
            return time; 

        default:
            return -1; 
    }
}

double calculate_samples_per_division(uint64_t num_samples, int16_t num_division) {
    return (double) num_samples / num_division;       
}

double calculate_sample_interval(double secs_per_div, double samples_per_div){ 
    return secs_per_div / samples_per_div;    
}

double calculate_sample_rate(double secs_per_div, double samples_per_div) {
    return samples_per_div / secs_per_div; 
}

/**
 *  Gets the valid timebase configs given the requested time per division, number of divisions, and number of samples. 
 * 
 * @param timebase_configs TimebaseConfigs structure containing timebase settings. 
 *        num_samples The number of requested samples.
 *        handle The device identifier returned by open_picoscope().   
 *        sample_interval On exit, the interval at which samples will be taken in seconds. 
 *        timebase On exit, the timebase for the requested time per division. 
 *        sample_rate On exit, the sample rate for the request time per division. 
 * 
 * @return 0 if successful, otherwise a non-zero error code.
 */
uint32_t get_valid_timebase_configs(struct TimebaseConfigs timebase_configs, uint64_t num_samples, int16_t handle, double* sample_interval, uint32_t* timebase, double* sample_rate) { 

    double secs_per_div = convert_to_seconds(timebase_configs.time_per_division, timebase_configs.time_per_division_unit); 
    double samples_per_division = calculate_samples_per_division(num_samples, timebase_configs.num_divisions);

    double requested_sample_interval = calculate_sample_interval(secs_per_div, samples_per_division); 

    *sample_rate = calculate_sample_rate(secs_per_div, samples_per_division); 

    uint32_t available_timebase; 
    double available_sample_interval; 

    uint32_t status = validate_sample_interval(requested_sample_interval, handle, &available_timebase, &available_sample_interval);
    if (status != 0) {
        return status; 
    } 
    *sample_interval = available_sample_interval; 
    *timebase = available_timebase;

    return 0;
}


typedef struct {
    PICO_STATUS callbackStatus; // Status from the callback
    int dataReady;
    struct PS6000AModule* mp;
} BlockReadyCallbackParams;
PICO_STATUS setup_picoscope(struct PS6000AModule* mp);
PICO_STATUS init_block_ready_callback_params(struct PS6000AModule* mp);
PICO_STATUS run_block_capture(struct PS6000AModule* mp, double* time_indisposed_ms);
<<<<<<< HEAD
PICO_STATUS set_data_buffer(struct PS6000AModule* mp);
PICO_STATUS apply_trigger_configurations(struct PS6000AModule* mp);
=======
PICO_STATUS set_data_buffer(int16_t* waveform_buffer[CHANNEL_NUM], struct ChannelConfigs channel_config[CHANNEL_NUM], struct SampleConfigs sample_config, int16_t handle);
PICO_STATUS set_trigger_configurations(struct TriggerConfigs trigger_config, int16_t handle);
>>>>>>> 6cebe275
PICO_STATUS start_block_capture(struct PS6000AModule* mp, double* time_indisposed_ms);
PICO_STATUS wait_for_capture_completion(struct PS6000AModule* mp);
PICO_STATUS retrieve_waveform_data(struct PS6000AModule* mp);

BlockReadyCallbackParams* blockReadyCallbackParams;
/**
 * Configures the data buffer for the specified channel on the Picoscope device.
 * 
 * @param waveform_buffer Pointer to the buffer where the waveform data will be stored.
 * @param channel_config Pointer to the ChannelConfigs structure containing channel-specific settings.
 * @param sample_config Pointer to the SampleConfigs structure containing sample-collection settings.
 * @return int16_t Returns PICO_OK (0) on success, or a non-zero error code on failure.
 */
PICO_STATUS setup_picoscope(struct PS6000AModule* mp) {

    PICO_STATUS status = 0;
    init_block_ready_callback_params(mp);
    if (status != PICO_OK) {
        return status;
    }
    if (mp->trigger_config.triggerType == NO_TRIGGER) {
        // If no trigger set, clear previous triggers and do not set new one 
        PICO_CONDITION condition;
        status = ps6000aSetTriggerChannelConditions(mp->handle, &condition, 0, PICO_CLEAR_ALL);   
        if (status != PICO_OK) {
            return status;
        }        
        printf("No trigger set.\n");
    } 
    else { 
<<<<<<< HEAD
        status = apply_trigger_configurations(mp);
=======
        status = set_trigger_configurations(mp->trigger_config, mp->handle);
>>>>>>> 6cebe275
        if (status != PICO_OK) {
            return status;
        }
        printf("Trigger set.\n");
    }

<<<<<<< HEAD
    status = set_data_buffer(mp);
=======
    status = set_data_buffer(waveform_buffer, mp->channel_configs, mp->sample_config, mp->handle);
>>>>>>> 6cebe275
    if (status != PICO_OK) {
        return status;
    }
    return status;
}



PICO_STATUS set_trigger_conditions(struct TriggerConfigs trigger_config, int16_t handle) {
    int16_t nConditions = 1;
    PICO_STATUS status = 0;

    PICO_CONDITION condition = {
        .source = trigger_config.channel,
        .condition = PICO_CONDITION_TRUE
    };
    pthread_mutex_lock(&ps6000a_call_mutex);
    ps6000aSetTriggerChannelConditions(handle, &condition, nConditions, PICO_CLEAR_ALL);
    ps6000aSetTriggerChannelConditions(handle, &condition, nConditions, PICO_ADD);
    pthread_mutex_unlock(&ps6000a_call_mutex);

    if (status != PICO_OK) {
        log_error("ps6000aSetTriggerChannelConditions", status, __FILE__, __LINE__);
        return status;
    }

    return status;
}

PICO_STATUS set_trigger_directions(struct TriggerConfigs trigger_config, int16_t handle) {
    int16_t nDirections = 1;    // Only support one now 
    PICO_STATUS status = 0;
    if(trigger_config.thresholdDirection == 10){
        trigger_config.thresholdDirection = PICO_NEGATIVE_RUNT;
    }
    PICO_DIRECTION direction = {
        .channel = trigger_config.channel,
        .direction = trigger_config.thresholdDirection,
        .thresholdMode = trigger_config.thresholdMode
    };
    pthread_mutex_lock(&ps6000a_call_mutex);
    ps6000aSetTriggerChannelDirections(handle, &direction, nDirections);
    pthread_mutex_unlock(&ps6000a_call_mutex);

    if (status != PICO_OK) {
        log_error("ps6000aSetTriggerChannelDirections", status, __FILE__, __LINE__);
        return status;
    }
    return status;
}

PICO_STATUS set_trigger_properties(struct TriggerConfigs trigger_config, int16_t handle) {
    int16_t nChannelProperties = 1; // Only support one now 
    unsigned short hysteresis = (unsigned short)((UINT16_MAX / 100.0) * 5.0);   // 5% of the full range

    PICO_TRIGGER_CHANNEL_PROPERTIES channelProperty = { 
        .channel = trigger_config.channel,
        .thresholdUpper = trigger_config.thresholdUpper,
        .thresholdUpperHysteresis = hysteresis,
        .thresholdLower = trigger_config.thresholdLower,
        .thresholdLowerHysteresis = hysteresis
    };
    pthread_mutex_lock(&ps6000a_call_mutex);
    PICO_STATUS status = ps6000aSetTriggerChannelProperties(handle, &channelProperty, nChannelProperties, 0, 0);
    pthread_mutex_unlock(&ps6000a_call_mutex);

    if (status != PICO_OK) {
        log_error("ps6000aSetTriggerChannelProperties", status, __FILE__, __LINE__);
        return status;
    }

    return status;
}

PICO_STATUS apply_trigger_configurations(struct PS6000AModule* mp) {
    PICO_STATUS status;
    
    status = set_trigger_conditions(mp->trigger_config);
    if (status != PICO_OK) return status;

    status = set_trigger_directions(mp->trigger_config);
    if (status != PICO_OK) return status;

    status = set_trigger_properties(mp->trigger_config);
    if (status != PICO_OK) return status;

    return status;
}

inline uint32_t is_Channel_On(enum Channel channel){

    switch (channel)
    {
    case CHANNEL_A:
        return channel_status.channel_a;
        break;
    case CHANNEL_B:
        return channel_status.channel_b;
        break;
    case CHANNEL_C:
        return channel_status.channel_c;
        break;
    case CHANNEL_D:
        return channel_status.channel_d;
        break;
    default:
        return -1;
    }
}

/**
 * Configures the data buffer for the specified channel on the Picoscope device.
 * 
 * @param waveform_buffer Pointer to the buffer where the waveform data will be stored.
 * @param channel_config Pointer to the ChannelConfigs structure containing channel-specific settings.
 * @param sample_config Pointer to the SampleConfigs structure containing sample-collection settings.
 * @return PICO_STATUS Returns PICO_OK (0) on success, or a non-zero error code on failure.
 */
<<<<<<< HEAD
PICO_STATUS set_data_buffer(struct PS6000AModule* mp) {
=======
PICO_STATUS set_data_buffer(int16_t* waveform_buffer[CHANNEL_NUM], struct ChannelConfigs channel_config[CHANNEL_NUM], struct SampleConfigs sample_config, int16_t handle ) {
>>>>>>> 6cebe275
    pthread_mutex_lock(&ps6000a_call_mutex);
    PICO_STATUS status = ps6000aSetDataBuffer(
        handle, (PICO_CHANNEL)NULL, NULL, 0, PICO_INT16_T, 0, 0, 
        PICO_CLEAR_ALL      // Clear buffer in Picoscope buffer list
    );
    pthread_mutex_unlock(&ps6000a_call_mutex);
    
    for (size_t i = 0; i < CHANNEL_NUM; i++)
    {
        if (status != PICO_OK) {
            log_error("ps6000aSetDataBuffer PICO_CLEAR_ALL", status, __FILE__, __LINE__);
        }
        if (is_Channel_On(mp->channel_configs[i].channel))
        {
            pthread_mutex_lock(&ps6000a_call_mutex);
            status = ps6000aSetDataBuffer(
                handle, 
                mp->channel_configs[i].channel, 
                mp->waveform[i],
                mp->sample_config.num_samples, 
                PICO_INT16_T, 
                0, 
                mp->sample_config.down_sample_ratio_mode, 
                PICO_ADD
            );
            pthread_mutex_unlock(&ps6000a_call_mutex);
            if (status != PICO_OK) {
                log_error("ps6000aSetDataBuffer PICO_ADD", status, __FILE__, __LINE__);
            }
        }
    }
    

    return status;
}

<<<<<<< HEAD
=======
PICO_STATUS set_trigger_configurations(struct TriggerConfigs trigger_config, int16_t handle) {
    
    PICO_STATUS status = set_trigger_conditions(trigger_config, handle);
    if (status != PICO_OK) return status;

    status = set_trigger_directions(trigger_config, handle);
    if (status != PICO_OK) return status;

    status = set_trigger_properties(trigger_config, handle);
    if (status != PICO_OK) return status;

    return status;
}

>>>>>>> 6cebe275
PICO_STATUS init_block_ready_callback_params(struct PS6000AModule* mp){
    free(blockReadyCallbackParams);
    blockReadyCallbackParams = (BlockReadyCallbackParams*)malloc(sizeof(BlockReadyCallbackParams));
    if (blockReadyCallbackParams == NULL) {
        log_error("BlockReadyCallbackParams malloc", PICO_MEMORY_FAIL, __FILE__, __LINE__);
        return PICO_MEMORY_FAIL;
    }
    memset(blockReadyCallbackParams, 0, sizeof(BlockReadyCallbackParams));
    blockReadyCallbackParams->mp = mp;
    return PICO_OK;
}

/**
 * Initiates a block capture on the Picoscope device.
 * 
 * @param sample_config Pointer to the SampleConfigs structure containing sample-collection settings.
 * @param time_indisposed_ms Pointer to a variable where the time indisposed (in milliseconds) will be stored.
 * @return PICO_STATUS Returns PICO_OK (0) on success, or a non-zero error code on failure.
 */
inline PICO_STATUS run_block_capture(struct PS6000AModule* mp, double* time_indisposed_ms) {
    PICO_STATUS status = 0;

    status = start_block_capture(mp, time_indisposed_ms);
    if (status != PICO_OK) {
        log_error("start_block_capture", status, __FILE__, __LINE__);
        return status;
    }

    status = wait_for_capture_completion(mp);
    if (status != PICO_OK && status != PICO_CANCELLED) {
        log_error("wait_for_capture_completion", status, __FILE__, __LINE__);
        return status;
    }

    return PICO_OK;
}


void ps6000aBlockReadyCallback(int16_t handle, PICO_STATUS status, void *pParameter)
{
    BlockReadyCallbackParams *state = (BlockReadyCallbackParams *)pParameter;
    state->callbackStatus = status;
    struct timeval tv1;
    struct tm *tm_info1;
    gettimeofday(&tv1, NULL); 
    tm_info1 = localtime(&tv1.tv_sec);
    printf("ps6000aBlockReadyCallback Trigger Captured : %04d-%02d-%02d %02d:%02d:%02d.%06ld\n",
         tm_info1->tm_year + 1900,
         tm_info1->tm_mon + 1,    
         tm_info1->tm_mday,       
         tm_info1->tm_hour,       
         tm_info1->tm_min,        
         tm_info1->tm_sec,        
         tv1.tv_usec); 
    printf("-------------------\n");
    if (status == PICO_CANCELLED)
    {
        state->dataReady = 0;
        printf("Data capturing cancelled\n");
    }else if (status == PICO_OK)
    {
        state->dataReady = 1;
        epicsEventSignal(state->mp->triggerReadyEvent);
    }else{
        log_error("ps6000aBlockReadyCallback", status, __FILE__, __LINE__);
    }
}

/**
 * Initiates a block capture on the Picoscope device.
 * 
 * @param sample_config Pointer to the SampleConfigs structure containing sample-collection settings.
 * @param timebase The timebase value to use for the capture.
 * @param time_indisposed_ms Pointer to a variable where the time indisposed (in milliseconds) will be stored.
 * @return PICO_STATUS Returns PICO_OK (0) on success, or a non-zero error code on failure.
 */
inline PICO_STATUS start_block_capture(struct PS6000AModule* mp, double* time_indisposed_ms) {
    PICO_STATUS ps6000aRunBlockStatus;
    PICO_STATUS ps6000aStopStatus;
    struct SampleConfigs sample_config = mp->sample_config;
    uint64_t pre_trigger_samples = ((uint64_t)sample_config.num_samples * sample_config.trigger_position_ratio)/100;
    uint64_t post_trigger_samples = sample_config.num_samples - pre_trigger_samples;

    blockReadyCallbackParams->dataReady = 0;
    int8_t runBlockCaptureRetryFlag = 0;

    pthread_mutex_lock(&ps6000a_call_mutex);
    do {
        ps6000aRunBlockStatus = ps6000aRunBlock(
            mp->handle,
            pre_trigger_samples,    
            post_trigger_samples,
            sample_config.timebase_configs.timebase,
            time_indisposed_ms,
            0,
            ps6000aBlockReadyCallback, 
            (void*) blockReadyCallbackParams
        );

        if (ps6000aRunBlockStatus == PICO_HARDWARE_CAPTURING_CALL_STOP) {
            runBlockCaptureRetryFlag ++;
            printf("ps6000aRunBlock Retry attempt: %d\n", runBlockCaptureRetryFlag);
            ps6000aStopStatus = ps6000aStop(mp->handle);
            if (ps6000aStopStatus != PICO_OK) {
                printf("Error: Failed to stop capture in ps6000aRunBlock, status: %d\n", ps6000aStopStatus);
                return ps6000aStopStatus;
            }
        }
    } while (ps6000aRunBlockStatus == PICO_HARDWARE_CAPTURING_CALL_STOP);
    struct timeval tv;
    struct tm *tm_info;
    gettimeofday(&tv, NULL); 
    tm_info = localtime(&tv.tv_sec);
    printf("ps6000aRunBlock           Trigger Listening: %04d-%02d-%02d %02d:%02d:%02d.%06ld\n",
         tm_info->tm_year + 1900,
         tm_info->tm_mon + 1,    
         tm_info->tm_mday,       
         tm_info->tm_hour,       
         tm_info->tm_min,        
         tm_info->tm_sec,        
         tv.tv_usec); 
    pthread_mutex_unlock(&ps6000a_call_mutex);

    if (ps6000aRunBlockStatus != PICO_OK) {
        log_error("ps6000aRunBlock", ps6000aRunBlockStatus, __FILE__, __LINE__);
        return ps6000aRunBlockStatus;
    }

    return PICO_OK;
}

/**
 * Waits for the block capture to complete by polling the Picoscope device.
 * 
 * @return PICO_STATUS Returns PICO_OK (0) on success, or a non-zero error code on failure.
 */
inline PICO_STATUS wait_for_capture_completion(struct PS6000AModule* mp)
{
    PICO_STATUS status = PICO_OK;
    while (1)
    {
        int returnStatus = epicsEventWait((epicsEventId)mp->triggerReadyEvent);
        if (returnStatus == epicsEventWaitOK){
            break;
        }
    }

    if (!blockReadyCallbackParams->dataReady) {
        mp->sample_collected = 0;
        return PICO_CANCELLED;
    }

   // printf("Capture finished.\n");
    status = retrieve_waveform_data(mp);

    if (status != PICO_OK) {
        return status;
    }  

    return PICO_OK;
}

/**
 * Retrieves the captured waveform data from the Picoscope device and stores it in the provided buffer.
 * 
 * @param mp Pointer to the PS6000AModule structure containing sample-collection settings.
 * @return PICO_STATUS Returns PICO_OK (0) on success, or a non-zero error code on failure.
 */
inline PICO_STATUS retrieve_waveform_data(struct PS6000AModule* mp) {
    uint64_t start_index = 0;
    uint64_t segment_index = 0;
    int16_t overflow = 0;
    int8_t getValueRetryFlag = 0;
    PICO_STATUS ps6000aStopStatus;
    PICO_STATUS ps6000aGetValuesStatus;

    pthread_mutex_lock(&ps6000a_call_mutex);
    do {
        ps6000aGetValuesStatus = ps6000aGetValues(
            mp->handle,
            start_index,
            &mp->sample_collected,
            mp->sample_config.down_sample_ratio,
            mp->sample_config.down_sample_ratio_mode,
            segment_index,
            &overflow
        );

        if (ps6000aGetValuesStatus == PICO_HARDWARE_CAPTURING_CALL_STOP) {
            getValueRetryFlag++;
            printf("dataReady %d\n",blockReadyCallbackParams->dataReady);
            printf("ps6000aGetValues Retry attempt: %d\n", getValueRetryFlag);
            ps6000aStopStatus = ps6000aStop(mp->handle);
            if (ps6000aStopStatus != PICO_OK) {
                printf("Error: Failed to stop capture, status: %d\n", ps6000aStopStatus);
                return ps6000aStopStatus;
            }
        }
    } while (ps6000aGetValuesStatus == PICO_HARDWARE_CAPTURING_CALL_STOP);
    pthread_mutex_unlock(&ps6000a_call_mutex);

    if (ps6000aGetValuesStatus != PICO_OK) {
        log_error("ps6000aGetValues", ps6000aGetValuesStatus, __FILE__, __LINE__);
        return ps6000aGetValuesStatus;
    }


    return PICO_OK;
}

PICO_STATUS stop_capturing(int16_t handle) {
    PICO_STATUS status;
    printf("Capture stopping.\n");  
    pthread_mutex_lock(&ps6000a_call_mutex);
    status = ps6000aStop(handle);
    pthread_mutex_unlock(&ps6000a_call_mutex);
    printf("Capture stopped.\n");     
    if (status != PICO_OK) {
        log_error("wait_for_capture_completion ps6000aStop", status, __FILE__, __LINE__);
    }
    return status;
}

struct PS6000AModule*
PS6000AGetModule(char* serial_num){
    for (size_t i = 0; i < MAX_PICO; i++) {
        if (PS6000AModuleList[i] != NULL && strcmp(serial_num, PS6000AModuleList[i]->serial_num) == 0) {
            return PS6000AModuleList[i];
        }
    }
    log_error("PS6000AGetModule. Device does not exist.", PICO_NOT_FOUND, __FILE__, __LINE__);
    return NULL;
}

struct PS6000AModule*
PS6000ACreateModule(char* serial_num){
    struct PS6000AModule* mp = calloc(1, sizeof(struct PS6000AModule));
    if (!mp) {
        log_error("PS6000ACreateModule calloc", PICO_MEMORY_FAIL, __FILE__, __LINE__);
        return NULL;
    }
    mp->serial_num = strdup(serial_num);
    if (!mp->serial_num) {
        free(mp);
        log_error("PS6000ACreateModule strdup", PICO_MEMORY_FAIL, __FILE__, __LINE__);
        return NULL;
    }
    mp->triggerReadyEvent = epicsEventCreate(0);
    mp->epics_acquisition_restart_mutex = epicsMutexCreate();
    mp->epics_acquisition_flag_mutex = epicsMutexCreate();
    mp->epics_acquisition_thread_mutex = epicsMutexCreate();
    if (!(mp->epics_acquisition_flag_mutex = epicsMutexCreate()) ||
        !(mp->epics_acquisition_thread_mutex = epicsMutexCreate()) ||
        !(mp->epics_acquisition_restart_mutex = epicsMutexCreate())) {
        free(mp);
        log_error("%s: Mutex creation failed\n", PICO_MEMORY_FAIL, __FILE__, __LINE__);
        return NULL;
    }
    for (size_t i = 0; i < MAX_PICO; i++) {
        if (PS6000AModuleList[i] == NULL) {
            PS6000AModuleList[i] = mp;
            return mp;
        }
    }
    free(mp->serial_num);
    free(mp);
    log_error("PS6000ACreateModule", PICO_NO_APPS_AVAILABLE, __FILE__, __LINE__);
    return NULL;
}

static int
PS6000ASetup(char* serial_num){
    printf("PS6000ASetup(%s)\n", serial_num);
    struct PS6000AModule* mp = PS6000AGetModule(serial_num);
    if (!mp) {
        printf("Module does not exist, lets go make one\n");
        if ((mp = PS6000ACreateModule(serial_num)) == NULL) {
            return PICO_MEMORY_FAIL;
        }
    }
    return 0;
}

static void
PS6000ASetupCB( const iocshArgBuf *arglist)
{
	PS6000ASetup(arglist[0].sval);
}


static iocshArg setPS6000AArg0 = { "Serial Number", iocshArgString };
static const iocshArg * setPS6000AArgs[1] = {&setPS6000AArg0};
static iocshFuncDef PS6000ASetupDef = {"PS6000ASetup", 1, &setPS6000AArgs[0]};

void registerPS6000A(void)
{
	iocshRegister( &PS6000ASetupDef, PS6000ASetupCB);
}

epicsExportRegistrar(registerPS6000A);<|MERGE_RESOLUTION|>--- conflicted
+++ resolved
@@ -545,13 +545,8 @@
 PICO_STATUS setup_picoscope(struct PS6000AModule* mp);
 PICO_STATUS init_block_ready_callback_params(struct PS6000AModule* mp);
 PICO_STATUS run_block_capture(struct PS6000AModule* mp, double* time_indisposed_ms);
-<<<<<<< HEAD
-PICO_STATUS set_data_buffer(struct PS6000AModule* mp);
-PICO_STATUS apply_trigger_configurations(struct PS6000AModule* mp);
-=======
-PICO_STATUS set_data_buffer(int16_t* waveform_buffer[CHANNEL_NUM], struct ChannelConfigs channel_config[CHANNEL_NUM], struct SampleConfigs sample_config, int16_t handle);
-PICO_STATUS set_trigger_configurations(struct TriggerConfigs trigger_config, int16_t handle);
->>>>>>> 6cebe275
+PICO_STATUS set_data_buffer(struct PS6000AModule* mp, int16_t handle);
+PICO_STATUS apply_trigger_configurations(struct PS6000AModule* mp, int16_t handle);
 PICO_STATUS start_block_capture(struct PS6000AModule* mp, double* time_indisposed_ms);
 PICO_STATUS wait_for_capture_completion(struct PS6000AModule* mp);
 PICO_STATUS retrieve_waveform_data(struct PS6000AModule* mp);
@@ -582,22 +577,14 @@
         printf("No trigger set.\n");
     } 
     else { 
-<<<<<<< HEAD
-        status = apply_trigger_configurations(mp);
-=======
-        status = set_trigger_configurations(mp->trigger_config, mp->handle);
->>>>>>> 6cebe275
+        status = apply_trigger_configurations(mp, mp->handle);
         if (status != PICO_OK) {
             return status;
         }
         printf("Trigger set.\n");
     }
 
-<<<<<<< HEAD
-    status = set_data_buffer(mp);
-=======
-    status = set_data_buffer(waveform_buffer, mp->channel_configs, mp->sample_config, mp->handle);
->>>>>>> 6cebe275
+    status = set_data_buffer(mp, mp->handle);
     if (status != PICO_OK) {
         return status;
     }
@@ -672,16 +659,16 @@
     return status;
 }
 
-PICO_STATUS apply_trigger_configurations(struct PS6000AModule* mp) {
+PICO_STATUS apply_trigger_configurations(struct PS6000AModule* mp, int16_t handle) {
     PICO_STATUS status;
     
-    status = set_trigger_conditions(mp->trigger_config);
+    status = set_trigger_conditions(mp->trigger_config, handle);
     if (status != PICO_OK) return status;
 
-    status = set_trigger_directions(mp->trigger_config);
+    status = set_trigger_directions(mp->trigger_config, handle);
     if (status != PICO_OK) return status;
 
-    status = set_trigger_properties(mp->trigger_config);
+    status = set_trigger_properties(mp->trigger_config, handle);
     if (status != PICO_OK) return status;
 
     return status;
@@ -716,11 +703,7 @@
  * @param sample_config Pointer to the SampleConfigs structure containing sample-collection settings.
  * @return PICO_STATUS Returns PICO_OK (0) on success, or a non-zero error code on failure.
  */
-<<<<<<< HEAD
-PICO_STATUS set_data_buffer(struct PS6000AModule* mp) {
-=======
-PICO_STATUS set_data_buffer(int16_t* waveform_buffer[CHANNEL_NUM], struct ChannelConfigs channel_config[CHANNEL_NUM], struct SampleConfigs sample_config, int16_t handle ) {
->>>>>>> 6cebe275
+PICO_STATUS set_data_buffer(struct PS6000AModule* mp, int16_t handle) {
     pthread_mutex_lock(&ps6000a_call_mutex);
     PICO_STATUS status = ps6000aSetDataBuffer(
         handle, (PICO_CHANNEL)NULL, NULL, 0, PICO_INT16_T, 0, 0, 
@@ -757,23 +740,6 @@
     return status;
 }
 
-<<<<<<< HEAD
-=======
-PICO_STATUS set_trigger_configurations(struct TriggerConfigs trigger_config, int16_t handle) {
-    
-    PICO_STATUS status = set_trigger_conditions(trigger_config, handle);
-    if (status != PICO_OK) return status;
-
-    status = set_trigger_directions(trigger_config, handle);
-    if (status != PICO_OK) return status;
-
-    status = set_trigger_properties(trigger_config, handle);
-    if (status != PICO_OK) return status;
-
-    return status;
-}
-
->>>>>>> 6cebe275
 PICO_STATUS init_block_ready_callback_params(struct PS6000AModule* mp){
     free(blockReadyCallbackParams);
     blockReadyCallbackParams = (BlockReadyCallbackParams*)malloc(sizeof(BlockReadyCallbackParams));
