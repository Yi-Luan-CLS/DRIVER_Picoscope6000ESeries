--- conflicted
+++ resolved
@@ -24,13 +24,8 @@
     handle = 0;
     if (status != PICO_OK) 
     { 
-<<<<<<< HEAD
-        printf("ps6000aCloseUnit Status: %d\n", status);
-        return status;  
-=======
         log_error("ps6000aCloseUnit", status, __FILE__, __LINE__);
         return -1;  
->>>>>>> c720b026
     }
 
     return 0;
@@ -49,13 +44,6 @@
         }
         printf("Open unit with resolution: %d\n", resolution);
     }
-
-<<<<<<< HEAD
-    if (status != PICO_OK) 
-    { 
-        printf("ps6000aOpenUnit Status: %d\n", status);
-        return status;  
-=======
     return 0;
 }
 
@@ -66,7 +54,6 @@
     if (status != PICO_OK){ 
         log_error("ps6000aSetDeviceResolution", status, __FILE__, __LINE__);
         return -1;
->>>>>>> c720b026
     }
 
     return 0; 
@@ -113,19 +100,9 @@
     printf("Range: %d\n", channel->range); 
     printf("Analogue offset: %f\n", channel->analogue_offset);     
     printf("Bandwidth: %d\n", channel->bandwidth); 
-<<<<<<< HEAD
-
-    status = ps6000aSetChannelOn(handle, channel->channel, channel->coupling, channel->range, channel->analogue_offset, channel->bandwidth);
-    if (status != PICO_OK) 
-    {
-        printf("ps6000aSetChannelOn Status: %d\n", status);
-        return status;
-    }
-    return status;
-=======
-    
-    return 0;
->>>>>>> c720b026
+  
+    return 0;
+
 }
 
 int16_t set_channel_off(int channel) {
@@ -134,13 +111,8 @@
     status = ps6000aSetChannelOff(handle, channel);
     if (status != PICO_OK)
     {
-<<<<<<< HEAD
-        printf("ps6000aSetChannelOff Status: %d\n", status);
-        return status;
-=======
         log_error("ps6000aSetChannelOff", status, __FILE__, __LINE__);
         return -1;
->>>>>>> c720b026
     }
     printf("Set channel %d off.\n", channel);
     return 0;
