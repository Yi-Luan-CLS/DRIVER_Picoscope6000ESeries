#include "picoscopeConfig.h"
#ifndef DRV_PICOSCOPE
#define DRV_PICOSCOPE

int16_t get_device_info(int8_t** device_info);

int16_t connect_picoscope();

int16_t open_picoscope(int16_t resolution, int8_t* serial_num); 

int16_t ping_picoscope();

int16_t set_device_resolution(int16_t resolution);

int16_t get_resolution(int16_t* resolution);

int16_t close_picoscope();

int16_t set_channel_on(struct ChannelConfigs* channel);

int16_t set_channel_off(int channel);

<<<<<<< HEAD
// int16_t retrieve_waveform(
//     struct ChannelConfigs* channel_configuration,
//     struct SampleConfigs* sample_configurations,
//     int16_t* waveform);

int16_t setup_picoscope(
    int16_t* waveform_buffer,
    struct ChannelConfigs* channel_config,
    struct SampleConfigs* sample_config,
    struct TriggerConfigs* trigger_config
    );

int16_t run_block_capture(
    struct SampleConfigs* sample_config,
    double* time_indisposed_ms
    );
=======
int16_t get_analogue_offset_limits(
    int16_t range, 
    int16_t coupling, 
    double* max_analogue_offset,
    double* min_analogue_offset);

int16_t set_sample_interval(
    double requested_time_interval, 
    uint32_t* timebase, 
    double* available_time_interval);

int16_t retrieve_waveform(
    struct ChannelConfigs* channel_configuration,
    struct SampleConfigs* sample_configurations,
    int16_t* waveform);
>>>>>>> 70088026

#endif<|MERGE_RESOLUTION|>--- conflicted
+++ resolved
@@ -20,7 +20,6 @@
 
 int16_t set_channel_off(int channel);
 
-<<<<<<< HEAD
 // int16_t retrieve_waveform(
 //     struct ChannelConfigs* channel_configuration,
 //     struct SampleConfigs* sample_configurations,
@@ -37,7 +36,7 @@
     struct SampleConfigs* sample_config,
     double* time_indisposed_ms
     );
-=======
+
 int16_t get_analogue_offset_limits(
     int16_t range, 
     int16_t coupling, 
@@ -49,10 +48,4 @@
     uint32_t* timebase, 
     double* available_time_interval);
 
-int16_t retrieve_waveform(
-    struct ChannelConfigs* channel_configuration,
-    struct SampleConfigs* sample_configurations,
-    int16_t* waveform);
->>>>>>> 70088026
-
 #endif