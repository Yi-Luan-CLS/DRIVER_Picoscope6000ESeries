#include "picoscopeConfig.h"
#ifndef DRV_PICOSCOPE
#define DRV_PICOSCOPE

int16_t get_device_info(int8_t** device_info);

int16_t connect_picoscope();

int16_t open_picoscope(int16_t resolution, int8_t* serial_num); 

int16_t ping_picoscope();

int16_t set_device_resolution(int16_t resolution);

int16_t get_resolution(int16_t* resolution);

int16_t close_picoscope();

int16_t set_channel_on(struct ChannelConfigs* channel);

int16_t set_channel_off(int channel);

<<<<<<< HEAD
int16_t get_channel_status(int16_t channel);

int16_t get_analog_offset_limits(
    int16_t range, 
    int16_t coupling, 
    double* max_analog_offset,
    double* min_analog_offset);
=======
// int16_t retrieve_waveform(
//     struct ChannelConfigs* channel_configuration,
//     struct SampleConfigs* sample_configurations,
//     int16_t* waveform);

uint32_t is_Channel_On(enum Channel channel);

int16_t setup_picoscope(
    int16_t* waveform_buffer[CHANNEL_NUM],
    struct ChannelConfigs* channel_config[CHANNEL_NUM],
    struct SampleConfigs* sample_config,
    struct TriggerConfigs* trigger_config
    );

int16_t run_block_capture(
    struct SampleConfigs* sample_config,
    double* time_indisposed_ms,
    uint8_t* capturing
    );

int16_t get_analogue_offset_limits(
    int16_t range, 
    int16_t coupling, 
    double* max_analogue_offset,
    double* min_analogue_offset
    );
>>>>>>> cd8ee9d2

int16_t set_sample_interval(
    double requested_time_interval, 
    uint32_t* timebase, 
    double* available_time_interval
    );

#endif<|MERGE_RESOLUTION|>--- conflicted
+++ resolved
@@ -20,7 +20,6 @@
 
 int16_t set_channel_off(int channel);
 
-<<<<<<< HEAD
 int16_t get_channel_status(int16_t channel);
 
 int16_t get_analog_offset_limits(
@@ -28,11 +27,6 @@
     int16_t coupling, 
     double* max_analog_offset,
     double* min_analog_offset);
-=======
-// int16_t retrieve_waveform(
-//     struct ChannelConfigs* channel_configuration,
-//     struct SampleConfigs* sample_configurations,
-//     int16_t* waveform);
 
 uint32_t is_Channel_On(enum Channel channel);
 
@@ -55,7 +49,6 @@
     double* max_analogue_offset,
     double* min_analogue_offset
     );
->>>>>>> cd8ee9d2
 
 int16_t set_sample_interval(
     double requested_time_interval, 
