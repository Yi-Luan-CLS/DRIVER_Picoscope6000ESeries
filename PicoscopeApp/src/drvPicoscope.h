#ifndef DRV_PICOSCOPE
#define DRV_PICOSCOPE

#include "picoscopeConfig.h"
#include <epicsEvent.h>
#include <epicsMutex.h>
#include <epicsThread.h>


typedef struct PS6000AModule 
{
    char* serial_num;
    int16_t handle;
    int16_t resolution; 


    int8_t dataAcquisitionFlag;
    struct waveformRecord* pWaveformStartPtr;
    struct waveformRecord* pWaveformStopPtr;
    struct waveformRecord* pRecordUpdateWaveform[NUM_CHANNELS];
    struct waveformRecord* pLog;
    uint16_t subwaveform_num;


    epicsEventId triggerReadyEvent;
    epicsEventId acquisitionStartEvent;
    epicsEventId channelStreamingFinishedEvents[NUM_CHANNELS];
    epicsMutexId epics_acquisition_flag_mutex;
    epicsMutexId epics_acquisition_thread_mutex;
    epicsMutexId epics_acquisition_restart_mutex;
    epicsThreadId acquisition_thread_function;
<<<<<<< HEAD
    epicsThreadId channel_streaming_thread_function[4];
    int16_t* waveform[NUM_CHANNELS];
	int16_t** streamWaveformBuffers[NUM_CHANNELS];
=======

    int16_t* waveform[NUM_CHANNELS];
>>>>>>> 33e0c11d

    struct SampleConfigs sample_config;
    struct ChannelConfigs channel_configs[NUM_CHANNELS];
    struct TriggerConfigs trigger_config;

    EnabledChannelFlags channel_status; 

    // Stored PVs for processing at specific time 
    struct aiRecord* pTriggerThresholdFbk[4];
    struct aoRecord* pTriggerThreshold[2]; 
    struct aoRecord* pAnalogOffestRecords[NUM_CHANNELS];
<<<<<<< HEAD
=======
    
    struct aiRecord* pTriggerFrequency; 
    struct aiRecord* pTriggersMissed; 
>>>>>>> 33e0c11d

    struct mbboRecord* pTriggerDirection;
    struct mbbiRecord* pTriggerDirectionFbk;
    struct mbbiRecord* pTriggerType;
    struct mbbiRecord* pTriggerChannelFbk;
    struct mbbiRecord* pTriggerModeFbk;
    struct mbboRecord* pTimePerDivision;
    struct mbbiRecord* pTimePerDivisionFbk;
    uint64_t sample_collected;

    struct TriggerTimingInfo trigger_timing_info; 

} PS6000AModule;

void print_time(char* function_name);

PS6000AModule* PS6000ACreateModule(char* serial_num);

PS6000AModule* PS6000AGetModule(char* serial_num);

uint32_t get_device_info(int8_t** device_info, int16_t handle);

uint32_t open_picoscope(int16_t resolution, char* serial_num, int16_t* handle); 

uint32_t ping_picoscope(int16_t handle);

uint32_t set_resolution(int16_t resolution, int16_t handle);

uint32_t get_resolution(int16_t* resolution, int16_t handle);

uint32_t close_picoscope(int16_t handle);

uint32_t set_channel_on(struct ChannelConfigs channel, int16_t handle, EnabledChannelFlags* channel_status);

uint32_t set_channel_off(int channel, int16_t handle, EnabledChannelFlags* channel_status);

uint32_t get_channel_status(int16_t channel, EnabledChannelFlags channel_status);

uint32_t calculate_scaled_value(double volts, int16_t voltage_range, int16_t* scaled_value, int16_t handle);

uint32_t get_adc_limits(int16_t* min_val, int16_t* max_val, int16_t handle);

uint32_t get_valid_timebase_configs(
    struct PS6000AModule* mp,
    double* sample_interval,
    uint32_t* timebase, 
    double* sample_rate
    );  

uint32_t get_analog_offset_limits(
    struct ChannelConfigs channel, 
    int16_t handle,
    double* max_analog_offset,
    double* min_analog_offset
    );


uint32_t setup_picoscope(
    struct PS6000AModule* mp
    );

// uint32_t interrupt_block_capture();

uint32_t run_block_capture(
    struct PS6000AModule* mp,
    double* time_indisposed_ms
    );

uint32_t get_analogue_offset_limits(
    int16_t range, 
    int16_t coupling, 
    double* max_analogue_offset,
    double* min_analogue_offset
    );

uint32_t validate_sample_interval(
    double requested_time_interval, 
    int16_t handle, 
    EnabledChannelFlags channel_status,
    uint32_t* timebase, 
    double* available_time_interval
    );

uint32_t stop_capturing(int16_t handle);


#endif<|MERGE_RESOLUTION|>--- conflicted
+++ resolved
@@ -29,14 +29,10 @@
     epicsMutexId epics_acquisition_thread_mutex;
     epicsMutexId epics_acquisition_restart_mutex;
     epicsThreadId acquisition_thread_function;
-<<<<<<< HEAD
     epicsThreadId channel_streaming_thread_function[4];
     int16_t* waveform[NUM_CHANNELS];
-	int16_t** streamWaveformBuffers[NUM_CHANNELS];
-=======
+    int16_t** streamWaveformBuffers[NUM_CHANNELS];
 
-    int16_t* waveform[NUM_CHANNELS];
->>>>>>> 33e0c11d
 
     struct SampleConfigs sample_config;
     struct ChannelConfigs channel_configs[NUM_CHANNELS];
@@ -48,12 +44,9 @@
     struct aiRecord* pTriggerThresholdFbk[4];
     struct aoRecord* pTriggerThreshold[2]; 
     struct aoRecord* pAnalogOffestRecords[NUM_CHANNELS];
-<<<<<<< HEAD
-=======
-    
+
     struct aiRecord* pTriggerFrequency; 
     struct aiRecord* pTriggersMissed; 
->>>>>>> 33e0c11d
 
     struct mbboRecord* pTriggerDirection;
     struct mbbiRecord* pTriggerDirectionFbk;
