--- conflicted
+++ resolved
@@ -27,22 +27,15 @@
 enum ioType
 	{
 	UNKNOWN_IOTYPE, // default case, must be 0 
-<<<<<<< HEAD
-=======
 	OPEN_PICOSCOPE,
 	SET_RESOLUTION,
->>>>>>> 5e04cd49
-  	GET_SERIAL_NUM,
+  GET_SERIAL_NUM,
 	SET_CHANNEL_ON,
 	SET_COUPLING,
 	SET_RANGE, 
-<<<<<<< HEAD
-	SET_BANDWIDTH,
 	RETRIEVE_WAVEFORM
-=======
 	SET_ANALOGUE_OFFSET,
 	SET_BANDWIDTH
->>>>>>> 5e04cd49
 	};
 
 enum ioFlag
@@ -58,13 +51,9 @@
 		char *cmdp;
 	} AioType[] =
     {
-<<<<<<< HEAD
-=======
 		{"open_picoscope", isOutput, OPEN_PICOSCOPE, ""},
 		{"set_resolution", isOutput, SET_RESOLUTION, ""},
-		{"get_waveform", 		isInput, 	GET_WAVEFORM,   "" },
->>>>>>> 5e04cd49
-	  	{"get_serial_num", isInput, GET_SERIAL_NUM, "" },
+	  {"get_serial_num", isInput, GET_SERIAL_NUM, "" },
 		{"set_channel_on", isOutput, SET_CHANNEL_ON, ""}, 
 		{"set_coupling", isOutput, SET_COUPLING, "" },
 		{"retrieve_waveform", isInput, RETRIEVE_WAVEFORM, "" },
@@ -321,17 +310,11 @@
 			break;
 
 		case SET_CHANNEL_ON:	
-<<<<<<< HEAD
-			char* record_name = pao->name; 
-			enum enPicoChannel channel = record_name_to_pico_channel(record_name);
-		
-=======
+
 			char* record_name = pao->name;
 			enum enPicoChannel channel_name = record_name_to_pico_channel(record_name);
 		    
 			channel_b->channel = channel_name;
-
->>>>>>> 5e04cd49
 			// Get value of PV OSCXXXX-XX:CH[A-B]:ON:set 
 			pv_value = pao->val;
 
@@ -342,10 +325,6 @@
 				pico_status = set_channel_off(channel_b->channel);
 			}
 			break;
-<<<<<<< HEAD
-=======
-
->>>>>>> 5e04cd49
         default:
             return 0;
     }
@@ -395,17 +374,12 @@
 			break;
 
 		case SET_CHANNEL_ON:	
-<<<<<<< HEAD
-			char* record_name = pao->name; 
-			enum enPicoChannel channel = record_name_to_pico_channel(record_name);
-		
-=======
+
 			char* record_name = pao->name;
 			enum enPicoChannel channel_name = record_name_to_pico_channel(record_name);
 		    
 			channel_b->channel = channel_name;
 
->>>>>>> 5e04cd49
 			// Get value of PV OSCXXXX-XX:CH[A-B]:ON:set 
 			pv_value = pao->val;
 
@@ -651,7 +625,6 @@
 	int16_t* waveform = NULL;
     switch (vdp->ioType)
     {
-<<<<<<< HEAD
 		case RETRIEVE_WAVEFORM:	
 			char* record_name = pwaveform->name; 
 			enum enPicoChannel channel = record_name_to_pico_channel(record_name);
@@ -662,11 +635,6 @@
 				.analogue_offset = 0.0,
 				.bandwidth = 0
 			};
-=======
-    	case GET_WAVEFORM:
-			// printf("get_waveform()");
-			get_waveform(&waveform);
->>>>>>> 5e04cd49
 			pwaveform->nord = pwaveform->nelm;
 			retrieve_waveform(&config, &waveform);
     		returnState = 0;
