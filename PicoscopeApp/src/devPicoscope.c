#include <ctype.h>
#include <stdio.h>
#include <string.h>
#include <math.h>
#include <time.h>
#include <cantProceed.h>
#include <dbDefs.h>
#include <dbAccess.h>
#include <recSup.h>
#include <recGbl.h>
#include <devSup.h>
#include <link.h>
#include <epicsTypes.h>
#include <alarm.h>
#include <aiRecord.h>
#include <stringinRecord.h>
#include <menuConvert.h>
#include <epicsExport.h>

#include <errlog.h>

#include "drvPicoscope.h"


int16_t pico_status;

enum ioType
	{
	UNKNOWN_IOTYPE, // default case, must be 0 
    GET_SERIAL_NUM,
	SET_CHANNEL_ON,
	SET_COUPLING,
<<<<<<< HEAD
	GET_WAVEFORM,
=======
	SET_RANGE, 
	SET_BANDWIDTH
>>>>>>> 1c6f00ce
	};

enum ioFlag
	{
	isOutput = 0,
	isInput = 1
	};
static struct aioType
	{
		char *label;
		enum ioFlag flag;
		enum ioType ioType;
		char *cmdp;
	} AioType[] =
    {
<<<<<<< HEAD
	    { "get_serial_num",		isInput,	GET_SERIAL_NUM, "" },
		{ "set_coupling", 		isOutput, 	SET_COUPLING,   "" },
		{ "get_waveform", 		isInput, 	GET_WAVEFORM,   "" },
=======
	    {"get_serial_num", isInput, GET_SERIAL_NUM, "" },
		{"set_channel_on", isOutput, SET_CHANNEL_ON, ""}, 
		{"set_coupling", isOutput, SET_COUPLING, "" },
		{"set_range", isOutput, SET_RANGE,   "" }, 
		{"set_bandwidth", isOutput, SET_BANDWIDTH, "" }, 

>>>>>>> 1c6f00ce
    };

#define AIO_TYPE_SIZE    (sizeof (AioType) / sizeof (struct aioType))

struct PicoscopeData
	{
		enum ioType ioType;
	    char serial_num[100];
		char *cmdPrefix;
		char paramLabel[32];
		int paramValid;
	};

static enum ioType findAioType(enum ioFlag ioFlag, char *param, char **cmdString);
static enum ioType
findAioType(enum ioFlag ioFlag, char *param, char **cmdString)
{
	unsigned int i;

	for (i = 0; i < AIO_TYPE_SIZE; i ++)
		if (strcmp(param, AioType[i].label) == 0  &&  AioType[i].flag == ioFlag)
			{
			*cmdString = AioType[i].cmdp;
			return AioType[i].ioType;
			}

	return UNKNOWN_IOTYPE;
}

int
format_device_support_function(char *string, char *paramName)
{
        if (sscanf(string, "L:%s",paramName) != 1)
                return -1;
        return 0;
}

int16_t
dev_connect_picoscope(){
	printf("Picoscope Connecting...\n");
	pico_status = connect_picoscope();
	if (pico_status != PICO_OK){
		printf("Failed to open PicoScope device. Error code: %d\n", pico_status);
		return 1;
	}
	printf("Picoscope Connected\n");
	return 0;
}

/****************************************************************************************
 * AI Record
 ****************************************************************************************/

typedef long (*DEVSUPFUN_AI)(struct aiRecord *);

int integerRatio(double value, long *numerator, long *denominator);

static long init_record_ai (struct aiRecord *pai);
static long read_ai (struct aiRecord *pai);
// static long special_linconv_ai(struct aiRecord *pai, int after);

struct
	{
	long         number;
	DEVSUPFUN_AI report;
	DEVSUPFUN_AI init;
	DEVSUPFUN_AI init_record;
	DEVSUPFUN_AI get_ioint_info;
	DEVSUPFUN_AI read;
	long (*special_linconv)(struct aiRecord *, int);
	} devPicoscopeAi =
		{
		6,
		NULL,
		NULL,
		init_record_ai,
		NULL,
		read_ai,
        NULL
		};

epicsExportAddress(dset, devPicoscopeAi);

int isInitialised = 0;


static long
init_record_ai (struct aiRecord *pai)
{
    struct instio  *pinst;
	struct PicoscopeData *vdp;
	int pico_status;
    if (pai->inp.type != INST_IO)
    {
        // errlogPrintf("%s: INP field type should be INST_IO\n", pai->name);
        return(S_db_badField);
    }
    pai->dpvt = calloc(sizeof(struct PicoscopeData), 1);
    if (pai->dpvt == (void *)0){
    	// errlogPrintf("%s: Failed to allocated memory\n", pai->name);
	   return -1;
    }

    pinst = &(pai->inp.value.instio);
    vdp = (struct PicoscopeData *)pai->dpvt;

    if (format_device_support_function(pinst->string, vdp->paramLabel) != 0){
		printf("Error when getting function name: %s\n",vdp->paramLabel);
        return -1;
	}

	vdp->ioType = findAioType(isInput, vdp->paramLabel, &(vdp->cmdPrefix));

	if (vdp->ioType == UNKNOWN_IOTYPE){
		// errlogPrintf("%s: Invalid type: \"@%s\"\n", pai->name, vdp->paramLabel);
		printf("%s: Invalid type: \"@%s\"\n", pai->name, vdp->paramLabel);
		return(S_db_badField);
	}

	pai->udf = FALSE;
	if(isInitialised == 0){
		if(dev_connect_picoscope()){
			return 1;
		}
		isInitialised++;
	}
	return 0;
}


static long
read_ai (struct aiRecord *pai){
	struct PicoscopeData *vdp = (struct PicoscopeData *)pai->dpvt;

	switch (vdp->ioType)
	{
		case GET_SERIAL_NUM:
			// printf("case invoked\n");
			// pai->val = get_serial_num();
			return 1;
			break;
		default:
			return 2;

		return 0;
	}
}	
	// static long
	// special_linconv_ai(struct aiRecord *pai, int after)
	// {
	// 		if (!after)
	// 				return 0;
	// 		/* set linear conversion slope*/
	// 		/* pai->eslo = (pai->eguf - pai->egul) / 65535.0; */
	// 		return 0;
	// }

/****************************************************************************************
 * AO Record
 ****************************************************************************************/

int glb_channel = 0; 
int glb_coupling = 1;
int glb_voltage = 2; 
int glb_bandwidth = 3; 

#include <aoRecord.h>

typedef long (*DEVSUPFUN_AO)(struct aoRecord *);

static long init_record_ao(struct aoRecord *pao);
static long write_ao (struct aoRecord *pao);

struct
	{
	long         number;
	DEVSUPFUN_AO report;
	DEVSUPFUN_AO init;
	DEVSUPFUN_AO init_record;
	DEVSUPFUN_AO get_ioint_info;
	DEVSUPFUN_AO write_lout;
	// DEVSUPFUN   special_linconv;
	} devPicoscopeAo =
		{
		6,
		NULL,
		NULL,
		init_record_ao,
		NULL,
		write_ao, 
		};

epicsExportAddress(dset, devPicoscopeAo);

static long
init_record_ao (struct aoRecord *pao)
{

    struct instio  *pinst;
	struct PicoscopeData *vdp;

    if (pao->out.type != INST_IO)
    {
        errlogPrintf("%s: INP field type should be INST_IO\n", pao->name);
        return(S_db_badField);
    }
    pao->dpvt = calloc(sizeof(struct PicoscopeData), 1);
    if (pao->dpvt == (void *)0)
    {
    	errlogPrintf("%s: Failed to allocated memory\n", pao->name);
    	return -1;
    }

<<<<<<< HEAD
        pinst = &(pao->out.value.instio);
        vdp = (struct PicoscopeData *)pao->dpvt;
		printf("%s\n", pinst->string);
        if (format_device_support_function(pinst->string, vdp->paramLabel) != 0)
			{
				printf("Error when getting function name: %s\n",vdp->paramLabel);
                return -1;
			}
=======
    pinst = &(pao->out.value.instio);
    vdp = (struct PicoscopeData *)pao->dpvt;

    if (sscanf(pinst->string, "L:%s",vdp->paramLabel) != 1)
	{
		printf("%s\n",vdp->paramLabel);
        return -1;
	}
>>>>>>> 1c6f00ce

	vdp->ioType = findAioType(isOutput, vdp->paramLabel, &(vdp->cmdPrefix));

	if (vdp->ioType == UNKNOWN_IOTYPE)
	{
    	errlogPrintf("%s: Invalid type: \"%s\"\n", pao->name, vdp->paramLabel);
    	return(S_db_badField);
	}

<<<<<<< HEAD
	pao->udf = FALSE;

	if(isInitialised == 0){
		if(dev_connect_picoscope()){
=======
	if(isInitialised == 0)
	{
		pico_status = connect_picoscope();
		if (pico_status != PICO_OK)
		{
			printf("Failed to open PicoScope device. Error code: %d\n", pico_status);
>>>>>>> 1c6f00ce
			return 1;
		}
		isInitialised++;
	}
	
	switch (vdp->ioType)
    {
        // case SET_COUPLING:	
		// 	printf("Set coupling\n");
		// 	glb_coupling = (int)pao->val;
		// 	set_coupling(glb_coupling);

		case SET_CHANNEL_ON:	
			char* record_name = pao->name; 
			enum PicoChannel channel = record_name_to_pico_channel(record_name);
		
			// Get value of PV OSCXXXX-XX:CH[A-B]:ON:set 
			int pv_value = (int)pao->val;

			// If PV value is 1 (ON) set channel on 
			if (pv_value == 1) { 
				pico_status = set_channel_on(channel);
			}
			else {
				pico_status = set_channel_off(channel);
			}


        default:
            return 0;
    }


	return 2;
}

static long
write_ao (struct aoRecord *pao)
{	
	struct PicoscopeData *vdp;
	int returnState = 0;

    vdp = (struct PicoscopeData *)pao->dpvt;

	switch (vdp->ioType)
        {
        // case SET_COUPLING:	
		// 	char* record_name = pao->name; 
		// 	printf("%s\n", record_name);
		// 	printf("Set coupling\n");
		// 	glb_coupling = (int)pao->val;
		// 	set_coupling(glb_coupling);
		// 	break;
		case SET_CHANNEL_ON:	
			char* record_name = pao->name; 
			enum PicoChannel channel = record_name_to_pico_channel(record_name);
		
			// Get value of PV OSCXXXX-XX:CH[A-B]:ON:set 
			int pv_value = (int)pao->val;

			// If PV value is 1 (ON) set channel on 
			if (pv_value == 1) { 
				pico_status = set_channel_on(channel);
			}
			else {
				pico_status = set_channel_off(channel);
			}

        default:
				printf("%d\n", vdp->ioType);
                returnState = -1;
        }

	if (returnState < 0)
                {
                if (recGblSetSevr(pao, READ_ALARM, INVALID_ALARM)  &&  errVerbose
                    &&  (pao->stat != READ_ALARM  ||  pao->sevr != INVALID_ALARM))
                        //errlogPrintf("%s: Read Error\n", pao->name);
                return 2;
                }

	return 0;
}

/** Get the channel from the PV format OSCXXXX-XX:CH[A-B]:*/
enum PicoChannel record_name_to_pico_channel(const char* record_name) {
	char channel_str[4]; 
	sscanf(record_name, "%*[^:]:%4[^:]", channel_str); // Strip out CH[A-B] of PV name

    if (strcmp(channel_str, "CHA") == 0) {
        return PICO_CHANNEL_A;
    }
    else if (strcmp(channel_str, "CHB") == 0) {
        return PICO_CHANNEL_B;
    }
    else if (strcmp(channel_str, "CHC") == 0) {
        return PICO_CHANNEL_C;
    }
    else if (strcmp(channel_str, "CHD") == 0) {
        return PICO_CHANNEL_D;
    }
    
    return -1;  
}


/****************************************************************************************
 * Stringin - read a data array of values
 ****************************************************************************************/

typedef long (*DEVSUPFUN_STRINGIN)(struct stringinRecord *);


static long init_record_stringin(struct stringinRecord *);
static long read_stringin(struct stringinRecord *);

struct
        {
			long         number;
			DEVSUPFUN_STRINGIN report;
			DEVSUPFUN_STRINGIN init;
			DEVSUPFUN_STRINGIN init_record;
			DEVSUPFUN_STRINGIN get_ioint_info;
			DEVSUPFUN_STRINGIN read;
			// long (*special_linconv)(struct stringinRecord *, int);
        } devPicoscopeStringin =
                {
                6,
                NULL,
                NULL,
                init_record_stringin,
                NULL,
                read_stringin,
                };

epicsExportAddress(dset, devPicoscopeStringin);



static long
init_record_stringin(struct stringinRecord * pstringin)
{
	struct instio  *pinst;
    struct PicoscopeData *vdp;

	if (pstringin->inp.type != INST_IO)
	{
		printf("%s: INP field type should be INST_IO\n", pstringin->name);
		return(S_db_badField);
	}
	pstringin->dpvt = calloc(sizeof(struct PicoscopeData), 1);
	if (pstringin->dpvt == (void *)0)
	        {
	        printf("%s: Failed to allocated memory\n", pstringin->name);
	        return -1;
	        }
	pinst = &(pstringin->inp.value.instio);
	vdp = (struct PicoscopeData *)pstringin->dpvt;

    if (format_device_support_function(pinst->string, vdp->paramLabel) != 0)
		{
			printf("Error when getting function name: %s\n",vdp->paramLabel);
            return -1;
		}
    vdp->ioType = findAioType(isInput, vdp->paramLabel, &(vdp->cmdPrefix));
	if (vdp->ioType == UNKNOWN_IOTYPE){
		// errlogPrintf("%s: Invalid type: \"@%s\"\n", pai->name, vdp->paramLabel);
		printf("%s: Invalid type: \"@%s\"\n", pstringin->name, vdp->paramLabel);
		return(S_db_badField);
	}
	
	pstringin->udf = FALSE;

	if(isInitialised == 0){
		if(dev_connect_picoscope()){
			return 1;
		}
		isInitialised++;
	}
}

static long
read_stringin (struct stringinRecord *pstringin){

	struct PicoscopeData *vdp = (struct PicoscopeData *)pstringin->dpvt;

	switch (vdp->ioType)
	{
		case GET_SERIAL_NUM:
			int8_t* serial_num = NULL;
			pico_status = get_serial_num(&serial_num);

			if (pico_status != PICO_OK || serial_num == NULL){
				printf("Failed to require serial_num. Error code: %d\n", pico_status);
				return 1;
			} else memcpy(pstringin->val, serial_num, strlen((char *)serial_num) + 1);
		

		default:
			return 2;

		return 0;
	}
}	
// 	static long
// 	special_linconv_ai(struct aiRecord *pai, int after)
// 	{
// 			if (!after)
// 					return 0;
// 			/* set linear conversion slope*/
// 			/* pai->eslo = (pai->eguf - pai->egul) / 65535.0; */
// 			return 0;
// }

/****************************************************************************************
  * Waveform - read a data array of values
 ****************************************************************************************/

#include <waveformRecord.h>

typedef long (*DEVSUPFUN_WAVEFORM)(struct waveformRecord *);


static long init_record_waveform(struct waveformRecord *);
static long read_waveform(struct waveformRecord *);

struct{
    long         number;
    DEVSUPFUN_WAVEFORM report;
    DEVSUPFUN_WAVEFORM init;
    DEVSUPFUN_WAVEFORM init_record;
    DEVSUPFUN_WAVEFORM get_ioint_info;
    // DEVSUPFUN_WAVEFORM write_lout;
    DEVSUPFUN_WAVEFORM read;
	
} devPicoscopeWaveform = {
	6,
	NULL,
	NULL,
	init_record_waveform,
	NULL,
	read_waveform,
};

epicsExportAddress(dset, devPicoscopeWaveform);


static long init_record_waveform(struct waveformRecord * pwaveform)
{
	struct instio  *pinst;
	struct PicoscopeData *vdp;


    if (pwaveform->inp.type != INST_IO)
	{
		errlogPrintf("%s: INP field type should be INST_IO\n", pwaveform->name);
		return(S_db_badField);
	}
    pwaveform->dpvt = calloc(sizeof(struct PicoscopeData), 1);
    if (pwaveform->dpvt == (void *)0)
    {
        errlogPrintf("%s: Failed to allocated memory\n", pwaveform->name);
        return -1;
    }

    pinst = &(pwaveform->inp.value.instio);
    vdp = (struct PicoscopeData *)pwaveform->dpvt;

    if (format_device_support_function(pinst->string, vdp->paramLabel) != 0)
    {
    	errlogPrintf("%s: Invalid format: \"@%s\"\n", pwaveform->name, pinst->string);
        return(S_db_badField);
    }
    vdp->ioType = findAioType(isInput, vdp->paramLabel, &(vdp->cmdPrefix));

    if (vdp->ioType == UNKNOWN_IOTYPE)
    {
    	errlogPrintf("%s: Invalid type: \"@%s\"\n", pwaveform->name, vdp->paramLabel);
        return(S_db_badField);
    }
    printf("%s: Invalid type: \"@%s\"\n", pwaveform->name, vdp->paramLabel);
    
	pwaveform->udf = FALSE;

	if(isInitialised == 0){
		if(dev_connect_picoscope()){
			return 1;
		}
		isInitialised++;
	}
	printf("waveform init\n");

	// switch (vdp->ioType)
    //            {
    //    case AQUIRE_SPECTRUM:
	// 	printf("INIT AQUIRE_SPECTRUM Waveform\n");

	// 	break;
	// case GET_AXIS_INFO:
	// 	printf("INIT GET_AXIS_INFO Waveform\n");
	// 	getAxisInfo(glb_index, &pwaveform->nelm,spectra);
	// 	pwaveform->nord = pwaveform->nelm;

	// 	memcpy(pwaveform->bptr, spectra, pwaveform->nelm * sizeof (double) );
    //            break;
    //    default:
    //            printf("default, no init done\n");
    //            }
	return 0;
}

static long
read_waveform (struct waveformRecord *pwaveform){
	printf("read_waveform() invoked!\n");

    int returnState;

	struct PicoscopeData *vdp = (struct PicoscopeData *)pwaveform->dpvt;

	int16_t waveform[10];
    switch (vdp->ioType)
    {
    	case GET_WAVEFORM:
			printf("get_waveform()");
			get_waveform(&waveform);
			pwaveform->nord = pwaveform->nelm;
			returnState = 0;
		break;
		// case GET_AXIS_INFO:
		// 	getAxisInfo(glb_index, &pwaveform->nelm,spectra);
		// 	pwaveform->nord = pwaveform->nelm;
		// 	returnState = 0;
		// 	break;
       	default:
			// debugprint("default\n");
            returnState = -1;
    }

	if (returnState < 0){
        if (recGblSetSevr(pwaveform, READ_ALARM, INVALID_ALARM)  &&  errVerbose
        	&&  (pwaveform->stat != READ_ALARM  ||  pwaveform->sevr != INVALID_ALARM)){
	        	errlogPrintf("%s: Read Error\n", pwaveform->name);
			}
        return 2;
	}

	memcpy(pwaveform->bptr, waveform, pwaveform->nelm * sizeof (int16_t) );
	return 0;
}
<|MERGE_RESOLUTION|>--- conflicted
+++ resolved
@@ -27,15 +27,12 @@
 enum ioType
 	{
 	UNKNOWN_IOTYPE, // default case, must be 0 
-    GET_SERIAL_NUM,
+  GET_SERIAL_NUM,
 	SET_CHANNEL_ON,
 	SET_COUPLING,
-<<<<<<< HEAD
 	GET_WAVEFORM,
-=======
 	SET_RANGE, 
 	SET_BANDWIDTH
->>>>>>> 1c6f00ce
 	};
 
 enum ioFlag
@@ -51,18 +48,12 @@
 		char *cmdp;
 	} AioType[] =
     {
-<<<<<<< HEAD
-	    { "get_serial_num",		isInput,	GET_SERIAL_NUM, "" },
-		{ "set_coupling", 		isOutput, 	SET_COUPLING,   "" },
-		{ "get_waveform", 		isInput, 	GET_WAVEFORM,   "" },
-=======
-	    {"get_serial_num", isInput, GET_SERIAL_NUM, "" },
+		{"get_waveform", 		isInput, 	GET_WAVEFORM,   "" },
+	  {"get_serial_num", isInput, GET_SERIAL_NUM, "" },
 		{"set_channel_on", isOutput, SET_CHANNEL_ON, ""}, 
 		{"set_coupling", isOutput, SET_COUPLING, "" },
 		{"set_range", isOutput, SET_RANGE,   "" }, 
 		{"set_bandwidth", isOutput, SET_BANDWIDTH, "" }, 
-
->>>>>>> 1c6f00ce
     };
 
 #define AIO_TYPE_SIZE    (sizeof (AioType) / sizeof (struct aioType))
@@ -275,8 +266,7 @@
     	errlogPrintf("%s: Failed to allocated memory\n", pao->name);
     	return -1;
     }
-
-<<<<<<< HEAD
+  
         pinst = &(pao->out.value.instio);
         vdp = (struct PicoscopeData *)pao->dpvt;
 		printf("%s\n", pinst->string);
@@ -285,16 +275,6 @@
 				printf("Error when getting function name: %s\n",vdp->paramLabel);
                 return -1;
 			}
-=======
-    pinst = &(pao->out.value.instio);
-    vdp = (struct PicoscopeData *)pao->dpvt;
-
-    if (sscanf(pinst->string, "L:%s",vdp->paramLabel) != 1)
-	{
-		printf("%s\n",vdp->paramLabel);
-        return -1;
-	}
->>>>>>> 1c6f00ce
 
 	vdp->ioType = findAioType(isOutput, vdp->paramLabel, &(vdp->cmdPrefix));
 
@@ -304,19 +284,10 @@
     	return(S_db_badField);
 	}
 
-<<<<<<< HEAD
 	pao->udf = FALSE;
 
 	if(isInitialised == 0){
 		if(dev_connect_picoscope()){
-=======
-	if(isInitialised == 0)
-	{
-		pico_status = connect_picoscope();
-		if (pico_status != PICO_OK)
-		{
-			printf("Failed to open PicoScope device. Error code: %d\n", pico_status);
->>>>>>> 1c6f00ce
 			return 1;
 		}
 		isInitialised++;
