--- conflicted
+++ resolved
@@ -313,14 +313,6 @@
             pai->val = vdp->mp->sample_config.down_sample_ratio; 
             break; 
 
-<<<<<<< HEAD
-=======
-        case GET_DOWN_SAMPLE_RATIO_MODE: 
-            pai->val = vdp->mp->sample_config.down_sample_ratio_mode; 
-            
-            break;
-
->>>>>>> f5650611
         case GET_TRIGGER_POSITION_RATIO: 
             pai->val = vdp->mp->sample_config.trigger_position_ratio;
             break; 
@@ -329,17 +321,6 @@
             pai->val = vdp->mp->sample_config.timebase_configs.num_divisions;
             break; 
         
-<<<<<<< HEAD
-=======
-        case GET_TIME_PER_DIVISION: 
-            pai->val = vdp->mp->sample_config.timebase_configs.time_per_division; 
-            break; 
-        
-        case GET_TIME_PER_DIVISION_UNIT: 
-            pai->val = vdp->mp->sample_config.timebase_configs.time_per_division_unit; 
-            break;
-        
->>>>>>> f5650611
         case GET_SAMPLE_RATE: 
             pai->val = vdp->mp->sample_config.timebase_configs.sample_rate; 
             break;
@@ -356,26 +337,6 @@
             pai->val = (float)dataAcquisitionFlag;
             break;
 
-<<<<<<< HEAD
-=======
-            
-        case GET_TRIGGER_CHANNEL:
-            if (vdp->mp->trigger_config.channel == TRIGGER_AUX){
-                pai->val = 4;
-            }
-            else if (vdp->mp->trigger_config.channel == NO_CHANNEL){
-                pai->val = 5;
-            }
-            else {
-                pai->val = vdp->mp->trigger_config.channel;
-            }
-            break;
-
-        case GET_TRIGGER_MODE:
-            pai->val = vdp->mp->trigger_config.thresholdMode;
-            break;
-
->>>>>>> f5650611
         case GET_TRIGGER_UPPER:
             pai->val = vdp->mp->trigger_config.thresholdUpper;
             break;
@@ -517,13 +478,6 @@
             vdp->mp->sample_config.down_sample_ratio = (int)pao->val; 
             break; 
         
-<<<<<<< HEAD
-=======
-        case SET_DOWN_SAMPLE_RATIO_MODE: 
-            vdp->mp->sample_config.down_sample_ratio_mode = (int)pao->val; 
-            break; 
-
->>>>>>> f5650611
         case SET_TRIGGER_POSITION_RATIO:
             vdp->mp->sample_config.trigger_position_ratio = (int)pao->val;
             break;
@@ -532,84 +486,9 @@
             vdp->mp->sample_config.timebase_configs.num_divisions = (int) pao->val; 
 
             // Initialize timebase feedback only information to 0. 
-<<<<<<< HEAD
             sample_configurations->timebase_configs.timebase = 0; 
             sample_configurations->timebase_configs.sample_interval_secs = 0; 
             sample_configurations->timebase_configs.sample_rate = 0; 
-=======
-            vdp->mp->sample_config.timebase_configs.timebase = 0; 
-            vdp->mp->sample_config.timebase_configs.sample_interval_secs = 0; 
-            vdp->mp->sample_config.timebase_configs.sample_rate = 0; 
-            break; 
-
-        case SET_TIME_PER_DIVISION_UNIT: 
-            vdp->mp->sample_config.timebase_configs.time_per_division_unit = (int) pao->val; 
-            break;
-
-        case SET_TIME_PER_DIVISION: 
-            vdp->mp->sample_config.timebase_configs.time_per_division = (int) pao->val; 
-            break; 
-
-        case OPEN_PICOSCOPE: 
-            // On initialization open picoscope with default resolution. 
-            result = open_picoscope(resolution, device_serial_number);
-            if (result != 0) {
-                printf("Error opening picoscope with serial number %s\n", device_serial_number);
-                pao->val = 0; // Cannot connect to picoscope, set PV to OFF. 
-            }
-            break;
-        
-        // Following cases are specific to a channel
-        case SET_COUPLING:    
-            record_name = pao->name;
-            channel_index = find_channel_index_from_record(record_name, channels);     
-            
-            channels[channel_index]->coupling = (int)pao->val;
-            break;
-
-        case SET_RANGE: 
-             record_name = pao->name;
-            channel_index = find_channel_index_from_record(record_name, channels);     
-            
-            channels[channel_index]->range = (int)pao->val;
-            break;
-
-        case SET_ANALOG_OFFSET: 
-            record_name = pao->name;
-            channel_index = find_channel_index_from_record(record_name, channels);     
-            
-            pAnalogOffestRecords[channel_index] = pao; 
-
-            double max_analog_offset = 0; 
-            double min_analog_offset = 0; 
-            result = get_analog_offset_limits(channels[channel_index]->range, channels[channel_index]->coupling, &max_analog_offset, &min_analog_offset);
-            
-            pao->drvh = max_analog_offset; 
-            pao->drvl = min_analog_offset;
-            break;
-
-        case SET_BANDWIDTH: 
-            record_name = pao->name;
-            channel_index = find_channel_index_from_record(record_name, channels);     
-
-            channels[channel_index]->bandwidth = (int)pao->val;
-            break;
-
-        case SET_CHANNEL_ON:    
-
-            record_name = pao->name;
-            channel_index = find_channel_index_from_record(record_name, channels); 
-
-            // On initalization, set all channels off. 
-            result = set_channel_off((int)channels[channel_index]->channel);
-            if (result != 0) {
-                printf("Error setting channel %s off.\n", record_name);
-            }
-            break;
-
-        case SET_TRIGGER_CHANNEL:
-            vdp->mp->trigger_config.channel = (enum Channel) pao->val;
->>>>>>> f5650611
             break;
 
         case SET_TRIGGER_UPPER:
@@ -651,55 +530,6 @@
     switch (vdp->ioType)
     {        
         
-<<<<<<< HEAD
-=======
-        case SET_TIME_PER_DIVISION_UNIT: 
-            int16_t previous_time_per_division_unit = vdp->mp->sample_config.timebase_configs.time_per_division_unit;
-            vdp->mp->sample_config.timebase_configs.time_per_division_unit = (int) pao->val; 
-
-            result = get_valid_timebase_configs(
-                vdp->mp->sample_config.timebase_configs, 
-                vdp->mp->sample_config.num_samples,
-                &sample_interval, 
-                &timebase, 
-                &sample_rate
-            ); 
-
-            if (result != 0) {
-                log_message(pao->name, "Error setting time per division unit.", result);
-                vdp->mp->sample_config.timebase_configs.time_per_division_unit = previous_time_per_division_unit; 
-                break; 
-            }
-            
-            vdp->mp->sample_config.timebase_configs.sample_interval_secs = sample_interval;
-            vdp->mp->sample_config.timebase_configs.timebase = timebase;
-            vdp->mp->sample_config.timebase_configs.sample_rate = sample_rate;  
-            break; 
-
-        case SET_TIME_PER_DIVISION: 
-            double previous_time_per_division = vdp->mp->sample_config.timebase_configs.time_per_division; 
-            vdp->mp->sample_config.timebase_configs.time_per_division = (int) pao->val; 
-
-            result = get_valid_timebase_configs(
-                vdp->mp->sample_config.timebase_configs, 
-                vdp->mp->sample_config.num_samples,
-                &sample_interval, 
-                &timebase, 
-                &sample_rate
-            ); 
-            
-            if (result != 0) {
-                log_message(pao->name, "Error setting time per division.", result);
-                vdp->mp->sample_config.timebase_configs.time_per_division = previous_time_per_division; 
-                break; 
-            }
-
-            vdp->mp->sample_config.timebase_configs.sample_interval_secs = sample_interval;
-            vdp->mp->sample_config.timebase_configs.timebase = timebase;
-            vdp->mp->sample_config.timebase_configs.sample_rate = sample_rate;  
-            break; 
-
->>>>>>> f5650611
         case SET_NUM_DIVISIONS: 
             int16_t previous_num_divisions = vdp->mp->sample_config.timebase_configs.num_divisions; 
             vdp->mp->sample_config.timebase_configs.num_divisions = (int) pao->val; 
@@ -751,13 +581,6 @@
             vdp->mp->sample_config.down_sample_ratio = (int)pao->val; 
             break; 
         
-<<<<<<< HEAD
-=======
-        case SET_DOWN_SAMPLE_RATIO_MODE: 
-            vdp->mp->sample_config.down_sample_ratio_mode = (int)pao->val;
-            break; 
-
->>>>>>> f5650611
         case SET_TRIGGER_POSITION_RATIO:
             vdp->mp->sample_config.trigger_position_ratio = (float)pao->val;
             break;  
@@ -791,105 +614,6 @@
             }
             break;
 
-<<<<<<< HEAD
-=======
-        case SET_BANDWIDTH: 
-            record_name = pao->name;
-            channel_index = find_channel_index_from_record(record_name, channels);     
-            
-            int16_t previous_bandwidth = channels[channel_index]->bandwidth;
-
-            channels[channel_index]->bandwidth = (int)pao->val;
-
-            channel_status = get_channel_status(channels[channel_index]->channel); 
-            if (channel_status == 1) {
-                result = set_channel_on(channels[channel_index]);
-                // If channel is not succesfully set on, return to previous value 
-                if (result != 0) {
-                    log_message(pao->name, "Error setting bandwidth.", result);
-                    channels[channel_index]->bandwidth = previous_bandwidth;
-                }
-            }
-            break;
-
-        case SET_CHANNEL_ON:    
-            record_name = pao->name;
-            channel_index = find_channel_index_from_record(record_name, channels); 
-
-            pv_value = pao->val;
-
-            // If PV value is 1 (ON) set channel on 
-            if (pv_value == 1) { 
-                result = set_channel_on(channels[channel_index]);
-                if (result != 0) {
-                    log_message(pao->name, "Error setting channel on.", result);
-                    pao->val = 0; 
-                }
-            } 
-            else {
-                result = set_channel_off((int)channels[channel_index]->channel);
-                if (result != 0) {
-                    log_message(pao->name, "Error setting channel off.", result);
-                    pao->val = 0; 
-                }
-            }    
-
-            // Update timebase configs that are affected by the number of channels on. 
-            result = get_valid_timebase_configs(
-                vdp->mp->sample_config.timebase_configs, 
-                vdp->mp->sample_config.num_samples,
-                &sample_interval, 
-                &timebase, 
-                &sample_rate
-            );                     
-            
-            if (result != 0){
-                log_message(pao->name, "Error setting timebase configurations.", result);
-            }
-
-            vdp->mp->sample_config.timebase_configs.sample_interval_secs = sample_interval;
-            vdp->mp->sample_config.timebase_configs.timebase = timebase;
-            vdp->mp->sample_config.timebase_configs.sample_rate = sample_rate;  
-            break;
-
-        case SET_TRIGGER_CHANNEL:
-            vdp->mp->trigger_config.channel = (enum Channel) pao->val;
-            if (vdp->mp->trigger_config.channel == TRIGGER_AUX)
-            {    
-                vdp->mp->trigger_config.triggerType = SIMPLE_EDGE;
-                vdp->mp->trigger_config.thresholdMode = LEVEL; 
-                vdp->mp->trigger_config.thresholdLower = 0; 
-                vdp->mp->trigger_config.thresholdUpper = 0; 
-                vdp->mp->trigger_config.thresholdDirection = NONE; 
-                
-                dbProcess((struct dbCommon *)pTriggerType); 
-                dbProcess((struct dbCommon *)pTriggerDirectionFbk);
-                for (size_t i = 0; i < sizeof(pTriggerFbk)/sizeof(pTriggerFbk[0]); i++)
-                {
-                    dbProcess((struct dbCommon *)pTriggerFbk[i]);
-                }
-            }
-            else if (vdp->mp->trigger_config.channel == NO_CHANNEL) {
-                vdp->mp->trigger_config.triggerType = NO_TRIGGER;
-                vdp->mp->trigger_config.thresholdMode = LEVEL; 
-                vdp->mp->trigger_config.thresholdLower = 0; 
-                vdp->mp->trigger_config.thresholdUpper = 0; 
-                vdp->mp->trigger_config.thresholdDirection = NONE; 
-
-                dbProcess((struct dbCommon *)pTriggerType); 
-                dbProcess((struct dbCommon *)pTriggerDirectionFbk);
-                for (size_t i = 0; i < sizeof(pTriggerFbk)/sizeof(pTriggerFbk[0]); i++)
-                {
-                    dbProcess((struct dbCommon *)pTriggerFbk[i]);
-                }
-            }
-            else { 
-                vdp->mp->trigger_config.triggerType = SIMPLE_EDGE;
-                dbProcess((struct dbCommon *)pTriggerType); 
-            }
-            break;
-
->>>>>>> f5650611
         case SET_TRIGGER_UPPER:
             vdp->mp->trigger_config.thresholdUpper = (int16_t) pao->val;
             break;
@@ -1503,12 +1227,7 @@
            break;
 
         case SET_TRIGGER_TYPE: 
-<<<<<<< HEAD
-            trigger_config->triggerType = (int) pmbbo->rval; 
-=======
             vdp->mp->trigger_config.triggerType = (int) pmbbo->rval; 
-            printf("Trigger type init %d\n", vdp->mp->trigger_config.triggerType);
->>>>>>> f5650611
             break; 
         
         case SET_TRIGGER_DIRECTION:
@@ -1702,30 +1421,17 @@
             break;
 
         case SET_TRIGGER_TYPE: 
-<<<<<<< HEAD
-            trigger_config->triggerType = (int)pmbbo->val; 
-=======
-            printf("set trigger type %d\n", (int)pmbbo->val); 
             vdp->mp->trigger_config.triggerType = (int)pmbbo->val; 
->>>>>>> f5650611
             
             if (vdp->mp->trigger_config.triggerType == NO_TRIGGER){
                 
                 // Update configurations for no trigger 
-<<<<<<< HEAD
-                trigger_config->channel = NO_CHANNEL; 
-                trigger_config->thresholdMode = LEVEL;             
-                trigger_config->thresholdLower = 0; 
-                trigger_config->thresholdUpper = 0; 
-                
-                dbProcess((struct dbCommon *)pTriggerChannelFbk);
-=======
                 vdp->mp->trigger_config.channel = NO_CHANNEL; 
                 vdp->mp->trigger_config.thresholdMode = LEVEL;             
                 vdp->mp->trigger_config.thresholdLower = 0; 
                 vdp->mp->trigger_config.thresholdUpper = 0; 
-    
->>>>>>> f5650611
+                
+                dbProcess((struct dbCommon *)pTriggerChannelFbk);
                 dbProcess((struct dbCommon *)pTriggerDirectionFbk);
                 dbProcess((struct dbCommon *)pTriggerModeFbk);
 
@@ -1739,15 +1445,10 @@
                 if (vdp->mp->trigger_config.channel == NO_CHANNEL) {
                     vdp->mp->trigger_config.channel = TRIGGER_AUX;
                 } 
-<<<<<<< HEAD
-                trigger_config->thresholdMode = LEVEL;         
-                trigger_config->thresholdLower = 0;    
+                vdp->mp->trigger_config.thresholdMode = LEVEL;         
+                vdp->mp->trigger_config.thresholdLower = 0;    
 
                 dbProcess((struct dbCommon *)pTriggerChannelFbk);
-=======
-                vdp->mp->trigger_config.thresholdMode = LEVEL;         
-                vdp->mp->trigger_config.thresholdLower = 0;     
->>>>>>> f5650611
                 dbProcess((struct dbCommon *)pTriggerDirectionFbk);
                 dbProcess((struct dbCommon *)pTriggerModeFbk);
 
