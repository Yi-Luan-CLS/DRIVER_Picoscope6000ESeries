#include <ctype.h>
#include <stdio.h>
#include <string.h>
#include <math.h>
#include <time.h>
#include <cantProceed.h>
#include <dbDefs.h>
#include <dbAccess.h>
#include <recSup.h>
#include <recGbl.h>
#include <devSup.h>
#include <link.h>
#include <epicsTypes.h>
#include <alarm.h>
#include <aiRecord.h>
#include <stringinRecord.h>
#include <menuConvert.h>
#include <epicsExport.h>
#include <errlog.h>
#include "picoscopeConfig.h"

#include <sys/time.h>

#include "drvPicoscope.h"

#define MAX_SAMPLE_SIZE 1000000


int16_t result; 


enum ioType
    {
    UNKNOWN_IOTYPE, // default case, must be 0 
    SET_NUM_SAMPLES,
    GET_NUM_SAMPLES,
    SET_DOWN_SAMPLE_RATIO,
    GET_DOWN_SAMPLE_RATIO,
    SET_TRIGGER_POSITION_RATIO,
    GET_TRIGGER_POSITION_RATIO,
    GET_DEVICE_INFO,

    SET_ANALOG_OFFSET,
    GET_ANALOG_OFFSET,
    START_RETRIEVE_WAVEFORM,
    GET_ACQUISITION_STATUS,
    STOP_RETRIEVE_WAVEFORM,
    UPDATE_WAVEFORM,
    DEVICE_TO_OPEN,
    SET_TRIGGER_UPPER,
    GET_TRIGGER_UPPER,
    SET_TRIGGER_LOWER,
    GET_TRIGGER_LOWER,
    GET_SAMPLE_INTERVAL,
    SET_NUM_DIVISIONS,
    GET_NUM_DIVISIONS, 
    GET_SAMPLE_RATE, 
    GET_TIMEBASE,
    GET_LOG, 
    SET_AUTO_TRIGGER_US, 
    GET_AUTO_TRIGGER_US,


    // bio 
    OPEN_PICOSCOPE,
    GET_DEVICE_STATUS,
    SET_CHANNEL_ON,
    GET_CHANNEL_STATUS,

    // mbbio
    SET_RESOLUTION,
    GET_RESOLUTION,
    SET_DOWN_SAMPLE_RATIO_MODE,
    GET_DOWN_SAMPLE_RATIO_MODE,
    SET_TRIGGER_DIRECTION,
    GET_TRIGGER_DIRECTION,
    SET_TRIGGER_TYPE, 
    GET_TRIGGER_TYPE, 
    SET_TIME_PER_DIVISION_UNIT, 
    GET_TIME_PER_DIVISION_UNIT, 
    SET_TIME_PER_DIVISION, 
    GET_TIME_PER_DIVISION,
    SET_TRIGGER_CHANNEL,
    GET_TRIGGER_CHANNEL, 
    GET_TRIGGER_MODE,
    SET_COUPLING,
    GET_COUPLING,
    SET_RANGE, 
    GET_RANGE,
    SET_BANDWIDTH, 
    GET_BANDWIDTH,
};

enum ioFlag
    {
    isOutput = 0,
    isInput = 1
    };

static struct aioType
    {
        char *label;
        enum ioFlag flag;
        enum ioType ioType;
        char *cmdp;
    } AioType[] =
    {
        {"set_num_samples", isOutput, SET_NUM_SAMPLES, ""},
        {"get_num_samples", isInput, GET_NUM_SAMPLES, ""},
        {"get_timebase", isInput, GET_TIMEBASE, ""},
        {"set_down_sampling_ratio", isOutput, SET_DOWN_SAMPLE_RATIO, ""},
        {"get_down_sampling_ratio", isInput, GET_DOWN_SAMPLE_RATIO, ""},
        {"set_trigger_position_ratio", isOutput, SET_TRIGGER_POSITION_RATIO, "" },
        {"get_trigger_position_ratio", isInput, GET_TRIGGER_POSITION_RATIO, "" },
        {"get_device_info", isInput, GET_DEVICE_INFO, "" },
        {"set_analog_offset", isOutput, SET_ANALOG_OFFSET, ""},
        {"get_analog_offset", isInput, GET_ANALOG_OFFSET, ""},
        {"start_retrieve_waveform", isInput, START_RETRIEVE_WAVEFORM, "" },
        {"get_acquisition_status", isInput, GET_ACQUISITION_STATUS, "" },
        {"stop_retrieve_waveform", isInput, STOP_RETRIEVE_WAVEFORM, "" },
        {"update_waveform", isInput, UPDATE_WAVEFORM, "" },
        {"device_to_open", isOutput, DEVICE_TO_OPEN, ""},
        {"set_trigger_upper", isOutput, SET_TRIGGER_UPPER, ""},
        {"get_trigger_upper", isInput, GET_TRIGGER_UPPER, ""},
        {"set_trigger_lower", isOutput, SET_TRIGGER_LOWER, ""},
        {"get_trigger_lower", isInput, GET_TRIGGER_LOWER, ""},
        {"get_sample_interval", isInput, GET_SAMPLE_INTERVAL, "" },
        {"get_sample_rate", isInput, GET_SAMPLE_RATE, ""},
        {"set_num_divisions", isOutput, SET_NUM_DIVISIONS, ""},
        {"get_num_divisions", isInput, GET_NUM_DIVISIONS, ""},
        {"get_log", isInput, GET_LOG, ""}, 
        {"set_auto_trigger_us", isOutput, SET_AUTO_TRIGGER_US, ""},
        {"get_auto_trigger_us", isInput, GET_AUTO_TRIGGER_US, ""},


    };

#define AIO_TYPE_SIZE    (sizeof (AioType) / sizeof (struct aioType))

struct PicoscopeData
    {
        char serial_num[10]; 
        enum ioType ioType;
        char *cmdPrefix;
        char paramLabel[32];
        int paramValid;
        struct PS6000AModule* mp;
    };

static enum ioType findAioType(enum ioFlag ioFlag, char *param, char **cmdString);
static enum ioType
findAioType(enum ioFlag ioFlag, char *param, char **cmdString)
{
    unsigned int i;

    for (i = 0; i < AIO_TYPE_SIZE; i ++)
        if (strcmp(param, AioType[i].label) == 0  &&  AioType[i].flag == ioFlag)
            {
            *cmdString = AioType[i].cmdp;
            return AioType[i].ioType;
            }

    return UNKNOWN_IOTYPE;
}

int
format_device_support_function(char *string, char *paramName, char *serialNum)
{       
        if (sscanf(string, "S:%s @L:%s", serialNum, paramName) != 2)
            return -1;
        return 0;
}

void log_message(struct PS6000AModule* mp, char pv_name[], char error_message[], uint32_t status_code);

struct ChannelConfigs* channels[4] = {NULL}; // List of Picoscope channels and their configurations
struct TriggerConfigs* trigger_config = {NULL};
// struct SampleConfigs* sample_config = NULL; // Configurations for data capture

/****************************************************************************************
 * AI Record
 ****************************************************************************************/
#include <mbbiRecord.h>
#include <mbboRecord.h>

mbboRecord* pTriggerDirection;

mbbiRecord* pTriggerDirectionFbk;
mbbiRecord* pTriggerType;
mbbiRecord* pTriggerChannelFbk;
mbbiRecord* pTriggerModeFbk;


typedef long (*DEVSUPFUN_AI)(struct aiRecord *);

static long init_record_ai (struct aiRecord *pai);
static long read_ai (struct aiRecord *pai);
// static long special_linconv_ai(struct aiRecord *pai, int after);

struct
    {
    long         number;
    DEVSUPFUN_AI report;
    DEVSUPFUN_AI init;
    DEVSUPFUN_AI init_record;
    DEVSUPFUN_AI get_ioint_info;
    DEVSUPFUN_AI read;
    long (*special_linconv)(struct aiRecord *, int);
    } devPicoscopeAi =
        {
        6,
        NULL,
        NULL,
        init_record_ai,
        NULL,
        read_ai,
        NULL
        };

epicsExportAddress(dset, devPicoscopeAi);

int isInitialised = 0;

int16_t resolution; 

static long
init_record_ai (struct aiRecord *pai)
{    
    struct instio  *pinst;
    struct PicoscopeData *vdp;

    if (pai->inp.type != INST_IO)
    {
        // errlogPrintf("%s: INP field type should be INST_IO\n", pai->name);
        return(S_db_badField);
    }
    pai->dpvt = calloc(sizeof(struct PicoscopeData), 1);
    if (pai->dpvt == (void *)0){
        // errlogPrintf("%s: Failed to allocated memory\n", pai->name);
       return -1;
    }

    pinst = &(pai->inp.value.instio);
    vdp = (struct PicoscopeData *)pai->dpvt;

    if (format_device_support_function(pinst->string, vdp->paramLabel, vdp->serial_num) != 0){
        printf("Error when getting function name: %s\n",vdp->paramLabel);
        return -1;
    }
    vdp->mp = PS6000AGetModule(vdp->serial_num);

    vdp->ioType = findAioType(isInput, vdp->paramLabel, &(vdp->cmdPrefix));
    if (vdp->ioType == UNKNOWN_IOTYPE){
        // errlogPrintf("%s: Invalid type: \"@%s\"\n", pai->name, vdp->paramLabel);
        printf("%s: Invalid type: \"@%s\"\n", pai->name, vdp->paramLabel);
        return(S_db_badField);
    }

    switch(vdp->ioType)
    {

        case GET_TRIGGER_UPPER:
            vdp->mp->pTriggerFbk[0] = pai;
            break;

        case GET_TRIGGER_LOWER:
            vdp->mp->pTriggerFbk[1] = pai;
            break;

        default:
            return 2;
    } 
    
    return 0;

}


static long
read_ai (struct aiRecord *pai){
        
    char* record_name; 
    int channel_index; 

    struct PicoscopeData *vdp = (struct PicoscopeData *)pai->dpvt;

    switch (vdp->ioType)
    {
<<<<<<< HEAD
        // Device configuration fbk
        case GET_DEVICE_STATUS:
            result = ping_picoscope(); 
            if ( result != 0 ) {
                log_message(vdp->mp, pai->name, "Cannot ping device.", result);
                pai->val = 0;
                break;
            }
            pai->val = 1; 
            break;

        case GET_RESOLUTION: 
            result = get_resolution(&resolution);

            pai->val = resolution;  
            break; 

        // Channel configuration fbk
        case GET_CHANNEL_STATUS: 
            record_name = pai->name; 
            channel_index = find_channel_index_from_record(record_name, vdp->mp->channel_configs); 

            int16_t channel_status = get_channel_status(vdp->mp->channel_configs[channel_index].channel); 
            if (channel_status == -1) {
                log_message(vdp->mp, pai->name, "Cannot get channel status.", channel_status);
            }
            pai->val = channel_status;
            break; 

        case GET_COUPLING: 
            record_name = pai->name; 
            channel_index = find_channel_index_from_record(record_name, vdp->mp->channel_configs); 

            pai->val = vdp->mp->channel_configs[channel_index].coupling;
            break; 

        case GET_RANGE: 
            record_name = pai->name; 
            channel_index = find_channel_index_from_record(record_name, vdp->mp->channel_configs); 

            pai->val = vdp->mp->channel_configs[channel_index].range; 
            break; 

        case GET_BANDWIDTH: 
            record_name = pai->name; 
            channel_index = find_channel_index_from_record(record_name, vdp->mp->channel_configs); 

            pai->val = vdp->mp->channel_configs[channel_index].bandwidth; 
            break; 

=======
        // Channel configuration fbk
>>>>>>> 6cebe275
        case GET_ANALOG_OFFSET: 
            record_name = pai->name; 
            channel_index = find_channel_index_from_record(record_name, vdp->mp->channel_configs); 

            pai->val = vdp->mp->channel_configs[channel_index].analog_offset; 
            break; 

        // Data configuration fbk 
        case GET_NUM_SAMPLES: 
            pai->val = vdp->mp->sample_config.num_samples; 
            break; 

        case GET_DOWN_SAMPLE_RATIO: 
            pai->val = vdp->mp->sample_config.down_sample_ratio; 
            break; 

        case GET_TRIGGER_POSITION_RATIO: 
            pai->val = vdp->mp->sample_config.trigger_position_ratio;
            break; 

        case GET_NUM_DIVISIONS: 
            pai->val = vdp->mp->sample_config.timebase_configs.num_divisions;
            break; 
        
        case GET_SAMPLE_RATE: 
            pai->val = vdp->mp->sample_config.timebase_configs.sample_rate; 
            break;
            
        case GET_TIMEBASE: 
            pai->val = vdp->mp->sample_config.timebase_configs.timebase; 
            break; 
        
        case GET_SAMPLE_INTERVAL: 
            pai->val = vdp->mp->sample_config.timebase_configs.sample_interval_secs; 
            break; 
        
        case GET_ACQUISITION_STATUS:
            pai->val = (float)vdp->mp->dataAcquisitionFlag;
            break;

        case GET_TRIGGER_UPPER:
            pai->val = vdp->mp->trigger_config.thresholdUpper;
            break;

        case GET_TRIGGER_LOWER:
            pai->val = vdp->mp->trigger_config.thresholdLower;
            break;

        case GET_AUTO_TRIGGER_US: 
            pai->val = vdp->mp->trigger_config.autoTriggerMicroSeconds; 
            break; 

        default:
            return 2;

    }
    return 2;

}    

/****************************************************************************************
 * AO Record
 ****************************************************************************************/

#include <aoRecord.h>

typedef long (*DEVSUPFUN_AO)(struct aoRecord *);

static long init_record_ao(struct aoRecord *pao);
static long write_ao (struct aoRecord *pao);
void re_acquire_waveform(struct PS6000AModule *mp){
    if (mp->dataAcquisitionFlag!=1) {
        return;
    }
    epicsMutexLock(mp->epics_acquisition_restart_mutex);    // this is to make sure Stop and Start PV invoked in sequence.
    
    dbProcess((struct dbCommon *)mp->pWaveformStopPtr);

    // this is to make sure the capureting thread is actually stopped
    epicsMutexLock(mp->epics_acquisition_thread_mutex);
    epicsMutexUnlock(mp->epics_acquisition_thread_mutex);
    
    dbProcess((struct dbCommon *)mp->pWaveformStartPtr);
    
    epicsMutexUnlock(mp->epics_acquisition_restart_mutex);
}

struct
    {
    long         number;
    DEVSUPFUN_AO report;
    DEVSUPFUN_AO init;
    DEVSUPFUN_AO init_record;
    DEVSUPFUN_AO get_ioint_info;
    DEVSUPFUN_AO write_lout;
    // DEVSUPFUN   special_linconv;
    } devPicoscopeAo =
        {
        6,
        NULL,
        NULL,
        init_record_ao,
        NULL,
        write_ao, 
        };

epicsExportAddress(dset, devPicoscopeAo);

struct aoRecord* pAnalogOffestRecords[CHANNEL_NUM];

static long
init_record_ao (struct aoRecord *pao)
{    

    struct instio  *pinst;
    struct PicoscopeData *vdp;

    if (pao->out.type != INST_IO)
    {
        errlogPrintf("%s: INP field type should be INST_IO\n", pao->name);
        return(S_db_badField);
    }
    pao->dpvt = calloc(sizeof(struct PicoscopeData), 1);
    if (pao->dpvt == (void *)0)
    {
        errlogPrintf("%s: Failed to allocated memory\n", pao->name);
        return -1;
    }
  
    pinst = &(pao->out.value.instio);
    vdp = (struct PicoscopeData *)pao->dpvt;

    if (format_device_support_function(pinst->string, vdp->paramLabel, vdp->serial_num) != 0)
        {
            printf("Error when getting function name: %s\n",vdp->paramLabel);
            return -1;
        }
    vdp->mp = PS6000AGetModule(vdp->serial_num);

    vdp->ioType = findAioType(isOutput, vdp->paramLabel, &(vdp->cmdPrefix));

    if (vdp->ioType == UNKNOWN_IOTYPE)
    {
        errlogPrintf("%s: Invalid type: \"%s\"\n", pao->name, vdp->paramLabel);
        return(S_db_badField);
    }
    pao->udf = FALSE;
    vdp->mp->channel_configs[0].channel = CHANNEL_A;
    vdp->mp->channel_configs[1].channel = CHANNEL_B;
    vdp->mp->channel_configs[2].channel = CHANNEL_C;
    vdp->mp->channel_configs[3].channel = CHANNEL_D;

    switch (vdp->ioType)    
    {    
        case SET_NUM_SAMPLES: 
            vdp->mp->sample_config.num_samples = (int)pao->val; 
            break; 

        case SET_ANALOG_OFFSET: 
            char* record_name = pao->name;
            int channel_index = find_channel_index_from_record(record_name, vdp->mp->channel_configs);     
            
            pAnalogOffestRecords[channel_index] = pao; 
            break;

        case SET_DOWN_SAMPLE_RATIO: 
            vdp->mp->sample_config.down_sample_ratio = (int)pao->val; 
            break; 
        
        case SET_TRIGGER_POSITION_RATIO:
            vdp->mp->sample_config.trigger_position_ratio = (int)pao->val;
            break;

        case SET_NUM_DIVISIONS: 
            vdp->mp->sample_config.timebase_configs.num_divisions = (int) pao->val; 

            // Initialize timebase feedback only information to 0. 
            vdp->mp->sample_config.timebase_configs.timebase = 0; 
            vdp->mp->sample_config.timebase_configs.sample_interval_secs = 0; 
            vdp->mp->sample_config.timebase_configs.sample_rate = 0; 
            break;

        case SET_TRIGGER_UPPER:
            vdp->mp->trigger_config.thresholdUpper = (int16_t) pao->val;
            break;

        case SET_TRIGGER_LOWER:
            vdp->mp->trigger_config.thresholdLower = (int16_t) pao->val;
            break;

        case SET_AUTO_TRIGGER_US: 
            vdp->mp->trigger_config.autoTriggerMicroSeconds = (uint32_t) pao->val; 
            break; 

        default:
            return 0;
    }

    return 2;
}


static long
write_ao (struct aoRecord *pao)
{    
    uint32_t timebase = 0; 
    double sample_interval, sample_rate = 0; 
    int16_t channel_status = 0;
    int returnState = 0;
    
    char* record_name; 
    int channel_index; 

    uint32_t result;

    struct PicoscopeData *vdp;
    vdp = (struct PicoscopeData *)pao->dpvt;

    switch (vdp->ioType)
    {        
<<<<<<< HEAD
        case SET_RESOLUTION: 
            resolution = (int)pao->val; 
            result = set_device_resolution(resolution); 
            if (result !=0) {
                log_message(vdp->mp, pao->name, "Error setting device resolution.", result);
            }
            break;
        
        case SET_TIME_PER_DIVISION_UNIT: 
            int16_t previous_time_per_division_unit = vdp->mp->sample_config.timebase_configs.time_per_division_unit;
            vdp->mp->sample_config.timebase_configs.time_per_division_unit = (int) pao->val; 

            result = get_valid_timebase_configs(
                vdp->mp->sample_config.timebase_configs, 
                vdp->mp->sample_config.num_samples,
                &sample_interval, 
                &timebase, 
                &sample_rate
            ); 

            if (result != 0) {
                log_message(vdp->mp, pao->name, "Error setting time per division unit.", result);
                vdp->mp->sample_config.timebase_configs.time_per_division_unit = previous_time_per_division_unit; 
                break; 
            }
            
            vdp->mp->sample_config.timebase_configs.sample_interval_secs = sample_interval;
            vdp->mp->sample_config.timebase_configs.timebase = timebase;
            vdp->mp->sample_config.timebase_configs.sample_rate = sample_rate;  
            break; 

        case SET_TIME_PER_DIVISION: 
            double previous_time_per_division = vdp->mp->sample_config.timebase_configs.time_per_division; 
            vdp->mp->sample_config.timebase_configs.time_per_division = (int) pao->val; 

            result = get_valid_timebase_configs(
                vdp->mp->sample_config.timebase_configs, 
                vdp->mp->sample_config.num_samples,
                &sample_interval, 
                &timebase, 
                &sample_rate
            ); 
            
            if (result != 0) {
                log_message(vdp->mp, pao->name, "Error setting time per division.", result);
                vdp->mp->sample_config.timebase_configs.time_per_division = previous_time_per_division; 
                break; 
            }

            vdp->mp->sample_config.timebase_configs.sample_interval_secs = sample_interval;
            vdp->mp->sample_config.timebase_configs.timebase = timebase;
            vdp->mp->sample_config.timebase_configs.sample_rate = sample_rate;  
            break; 

=======
        
>>>>>>> 6cebe275
        case SET_NUM_DIVISIONS: 
            int16_t previous_num_divisions = vdp->mp->sample_config.timebase_configs.num_divisions; 
            vdp->mp->sample_config.timebase_configs.num_divisions = (int) pao->val; 

            result = get_valid_timebase_configs(
                vdp->mp->sample_config.timebase_configs, 
                vdp->mp->sample_config.num_samples,
                vdp->mp->handle,
                &sample_interval, 
                &timebase, 
                &sample_rate
            ); 

            if (result != 0) {
                log_message(vdp->mp, pao->name, "Error setting the number of divisions.", result);
                vdp->mp->sample_config.timebase_configs.num_divisions = previous_num_divisions; 
                break; 
            }

            vdp->mp->sample_config.timebase_configs.sample_interval_secs = sample_interval;
            vdp->mp->sample_config.timebase_configs.timebase = timebase;
            vdp->mp->sample_config.timebase_configs.sample_rate = sample_rate;  
            break; 

        case SET_NUM_SAMPLES:

            uint64_t previous_num_samples = vdp->mp->sample_config.num_samples; 
            vdp->mp->sample_config.num_samples = (int) pao->val; 
 
             result = get_valid_timebase_configs(
                vdp->mp->sample_config.timebase_configs, 
                vdp->mp->sample_config.num_samples,
                vdp->mp->handle,
                &sample_interval, 
                &timebase, 
                &sample_rate
            ); 

            if (result != 0) {
                log_message(vdp->mp, pao->name, "Error setting the number of samples.", result);
                vdp->mp->sample_config.num_samples = previous_num_samples; 
                break; 
            }

            vdp->mp->sample_config.timebase_configs.sample_interval_secs = sample_interval;
            vdp->mp->sample_config.timebase_configs.timebase = timebase;
            vdp->mp->sample_config.timebase_configs.sample_rate = sample_rate;
            break;  
            
        case SET_DOWN_SAMPLE_RATIO: 
            vdp->mp->sample_config.down_sample_ratio = (int)pao->val; 
            break; 
        
        case SET_TRIGGER_POSITION_RATIO:
            vdp->mp->sample_config.trigger_position_ratio = (float)pao->val;
            break;  
        
        case SET_ANALOG_OFFSET: 
            record_name = pao->name;
            channel_index = find_channel_index_from_record(record_name, vdp->mp->channel_configs);     
            
<<<<<<< HEAD
        case OPEN_PICOSCOPE: 
            int pv_value = (int)pao->val; 
            char message[100]; 
            
            if (pv_value == 1){
                result = open_picoscope(resolution, device_serial_number);
                if (result != 0) {
                    sprintf(message, "Error opening picoscope with serial number %s.", device_serial_number);
                    log_message(vdp->mp, pao->name, message, result);

                }
            } else {
                result = close_picoscope(); 
                if (result != 0) {
                    sprintf(message, "Error closing picoscope with serial number %s.", device_serial_number);
                    log_message(vdp->mp, pao->name, message, result);
                }
            }
            break;

           // Following cases are specific to a channel
        case SET_COUPLING:    
            record_name = pao->name;
            channel_index = find_channel_index_from_record(record_name, vdp->mp->channel_configs); 

            dbProcess((struct dbCommon *)pAnalogOffestRecords[channel_index]);     
    
            int16_t previous_coupling = vdp->mp->channel_configs[channel_index].coupling; 
            vdp->mp->channel_configs[channel_index].coupling = (int)pao->val;

            channel_status = get_channel_status(vdp->mp->channel_configs[channel_index].channel); 
            if (channel_status == 1) {
                result = set_channel_on(&vdp->mp->channel_configs[channel_index]);
                // If channel is not succesfully set on, return to previous value 
                if (result != 0) {
                    log_message(vdp->mp, pao->name, "Error setting coupling.", result);
                    vdp->mp->channel_configs[channel_index].coupling = previous_coupling;
                }
            }
            break;

        case SET_RANGE:
            record_name = pao->name;
            channel_index = find_channel_index_from_record(record_name, vdp->mp->channel_configs);     
            

            int16_t previous_range = vdp->mp->channel_configs[channel_index].range; 

            vdp->mp->channel_configs[channel_index].range = (int)pao->val;

            dbProcess((struct dbCommon *)pAnalogOffestRecords[channel_index]);     

            channel_status = get_channel_status(vdp->mp->channel_configs[channel_index].channel); 
            if (channel_status == 1){
                result = set_channel_on(&vdp->mp->channel_configs[channel_index]);
                // If channel is not succesfully set on, return to previous value 
                if (result != 0) {
                    log_message(vdp->mp, pao->name, "Error setting voltage range.", result);
                    vdp->mp->channel_configs[channel_index].range = previous_range;
                }
            }
            break;

        case SET_ANALOG_OFFSET: 
            record_name = pao->name;
            channel_index = find_channel_index_from_record(record_name, vdp->mp->channel_configs);     
            
=======
>>>>>>> 6cebe275
            int16_t previous_analog_offset = vdp->mp->channel_configs[channel_index].coupling;

            double max_analog_offset = 0; 
            double min_analog_offset = 0; 
            result = get_analog_offset_limits(
                vdp->mp->channel_configs[channel_index], 
                vdp->mp->handle,
                &max_analog_offset, 
                &min_analog_offset
            );
            if (result != 0) {
                log_message(vdp->mp, pao->name, "Error getting analog offset limits.", result);
            }

            pao->drvh = max_analog_offset; 
            pao->drvl = min_analog_offset;

            vdp->mp->channel_configs[channel_index].analog_offset = pao->val; 
            
            channel_status = get_channel_status(vdp->mp->channel_configs[channel_index].channel); 
            if (channel_status == 1) {
                result = set_channel_on(vdp->mp->channel_configs[channel_index], vdp->mp->handle);
                // If channel is not succesfully set on, return to previous value 
                if (result != 0) {
                    log_message(vdp->mp, pao->name, "Error setting analog offset.", result);
                    vdp->mp->channel_configs[channel_index].analog_offset = previous_analog_offset;
                }
            }
            break;

<<<<<<< HEAD
        case SET_BANDWIDTH: 
            record_name = pao->name;
            channel_index = find_channel_index_from_record(record_name, vdp->mp->channel_configs);     
            
            int16_t previous_bandwidth = vdp->mp->channel_configs[channel_index].bandwidth;

            vdp->mp->channel_configs[channel_index].bandwidth = (int)pao->val;

            channel_status = get_channel_status(vdp->mp->channel_configs[channel_index].channel); 
            if (channel_status == 1) {
                result = set_channel_on(&vdp->mp->channel_configs[channel_index]);
                // If channel is not succesfully set on, return to previous value 
                if (result != 0) {
                    log_message(vdp->mp, pao->name, "Error setting bandwidth.", result);
                    vdp->mp->channel_configs[channel_index].bandwidth = previous_bandwidth;
                }
            }
            break;

        case SET_CHANNEL_ON:    
            record_name = pao->name;
            channel_index = find_channel_index_from_record(record_name, vdp->mp->channel_configs); 

            pv_value = pao->val;

            // If PV value is 1 (ON) set channel on 
            if (pv_value == 1) { 
                result = set_channel_on(&vdp->mp->channel_configs[channel_index]);
                if (result != 0) {
                    log_message(vdp->mp, pao->name, "Error setting channel on.", result);
                    pao->val = 0; 
                }
            } 
            else {
                result = set_channel_off((int)vdp->mp->channel_configs[channel_index].channel);
                if (result != 0) {
                    log_message(vdp->mp, pao->name, "Error setting channel off.", result);
                    pao->val = 0; 
                }
            }    

            // Update timebase configs that are affected by the number of channels on. 
            result = get_valid_timebase_configs(
                vdp->mp->sample_config.timebase_configs, 
                vdp->mp->sample_config.num_samples,
                &sample_interval, 
                &timebase, 
                &sample_rate
            );                     
            
            if (result != 0){
                log_message(vdp->mp, pao->name, "Error setting timebase configurations.", result);
            }

            vdp->mp->sample_config.timebase_configs.sample_interval_secs = sample_interval;
            vdp->mp->sample_config.timebase_configs.timebase = timebase;
            vdp->mp->sample_config.timebase_configs.sample_rate = sample_rate;  
            break;

        case SET_TRIGGER_CHANNEL:
            vdp->mp->trigger_config.channel = (enum Channel) pao->val;
            if (vdp->mp->trigger_config.channel == TRIGGER_AUX)
            {    
                vdp->mp->trigger_config.triggerType = SIMPLE_EDGE;
                vdp->mp->trigger_config.thresholdMode = LEVEL; 
                vdp->mp->trigger_config.thresholdLower = 0; 
                vdp->mp->trigger_config.thresholdUpper = 0; 
                vdp->mp->trigger_config.thresholdDirection = NONE; 
                
                dbProcess((struct dbCommon *)pTriggerType); 
                dbProcess((struct dbCommon *)pTriggerDirectionFbk);
                for (size_t i = 0; i < sizeof(pTriggerFbk)/sizeof(pTriggerFbk[0]); i++)
                {
                    dbProcess((struct dbCommon *)pTriggerFbk[i]);
                }
            }
            else if (vdp->mp->trigger_config.channel == NO_CHANNEL) {
                vdp->mp->trigger_config.triggerType = NO_TRIGGER;
                vdp->mp->trigger_config.thresholdMode = LEVEL; 
                vdp->mp->trigger_config.thresholdLower = 0; 
                vdp->mp->trigger_config.thresholdUpper = 0; 
                vdp->mp->trigger_config.thresholdDirection = NONE; 

                dbProcess((struct dbCommon *)pTriggerType); 
                dbProcess((struct dbCommon *)pTriggerDirectionFbk);
                for (size_t i = 0; i < sizeof(pTriggerFbk)/sizeof(pTriggerFbk[0]); i++)
                {
                    dbProcess((struct dbCommon *)pTriggerFbk[i]);
                }
            }
            else { 
                vdp->mp->trigger_config.triggerType = SIMPLE_EDGE;
                dbProcess((struct dbCommon *)pTriggerType); 
            }
            break;

=======
>>>>>>> 6cebe275
        case SET_TRIGGER_UPPER:
            vdp->mp->trigger_config.thresholdUpper = (int16_t) pao->val;
            break;

        case SET_TRIGGER_LOWER:
            vdp->mp->trigger_config.thresholdLower = (int16_t) pao->val;
            break;

        case SET_AUTO_TRIGGER_US: 
        
            if (vdp->mp->trigger_config.triggerType == NO_TRIGGER){ 
                vdp->mp->trigger_config.autoTriggerMicroSeconds = 0; 
            } 
            else {
                vdp->mp->trigger_config.autoTriggerMicroSeconds = (uint32_t) pao->val; 
            }
            break; 

        default:
                returnState = -1;
    }

    if (returnState < 0)
    {
        if (recGblSetSevr(pao, READ_ALARM, INVALID_ALARM)  &&  errVerbose
            &&  (pao->stat != READ_ALARM  ||  pao->sevr != INVALID_ALARM))
            {
                errlogPrintf("%s: Read Error\n", pao->name);
            }
        return 2;
    }else{
        re_acquire_waveform(vdp->mp);
    }
    return 0;
}

/** 
 * Gets the channel from the record name formatted "OSCXXXX-XX:CH[A-B]:" and returns index of that channel 
 * from an array of ChannelConfigs. 
 * 
 * @param record_name PV name formated "OSCXXXX-XX:CH[A-B]:"
 *           channels Array of ChannelConfigs 
 * 
 * @returns Index of channel in the channels array if successful, otherwise returns -1 
 * */
inline int find_channel_index_from_record(const char* record_name, struct ChannelConfigs channel_configs[CHANNEL_NUM]) {
    char channel_str[4];
    sscanf(record_name, "%*[^:]:%4[^:]", channel_str);  // Extract the channel part, e.g., "CHA", "CHB", etc.

    enum Channel channel;
    if (strcmp(channel_str, "CHA") == 0) {
        channel = CHANNEL_A;
    } else if (strcmp(channel_str, "CHB") == 0) {
        channel = CHANNEL_B;
    } else if (strcmp(channel_str, "CHC") == 0) {
        channel = CHANNEL_C;
    } else if (strcmp(channel_str, "CHD") == 0) {
        channel = CHANNEL_D;
    } else {
        printf("Channel not found from record name: %s.\n", record_name); 
        return -1;  // Invalid channel
    }

    // Find the index of the channel in the list
    for (int i = 0; i < 4; i++) {
        if (channel_configs[i].channel == channel) {
            return i;  // Return index if channel matches
        }
    }

    return -1;  // Channel not found
}

 //-------------------------------- BI/BO INITIALIZATION --------------------------------//
#include <biRecord.h>
#include <boRecord.h>


struct bioType 
{
    char *label; 
    enum ioFlag flag; 
    enum ioType ioType; 
    int onCmd; 
    int offCmd;
} BioType [] =
{

    {"open_picoscope",     isOutput,   OPEN_PICOSCOPE,      1,    0 },
    {"get_device_status",  isInput,    GET_DEVICE_STATUS,   1,    0 },
    {"set_channel_on",     isOutput,   SET_CHANNEL_ON,      1,    0 },
    {"get_channel_status", isInput,    GET_CHANNEL_STATUS,  1,    0 },

};

#define BIO_TYPE_SIZE    (sizeof (BioType) / sizeof (struct bioType))

static enum ioType findBioType(enum ioFlag ioFlag, char *param, int *onCmd, int *offCmd);

struct PicoscopeBioData
    {   
        char serial_num[10];
        int16_t handle; 

        enum ioType ioType;
        char *cmdPrefix;
        char paramLabel[32];
        int paramValid;
        int onCmd;
	    int offCmd;
        struct PS6000AModule* mp;
    };

static enum ioType
findBioType(enum ioFlag ioFlag, char *param,  int *onCmd, int *offCmd)
{
	unsigned int i;

	for (i = 0; i < BIO_TYPE_SIZE; i ++){
		if (strncmp(param, BioType[i].label, strlen(BioType[i].label)) == 0  &&
		    BioType[i].flag == ioFlag)
		    	{
			*onCmd  = BioType[i].onCmd;
			*offCmd = BioType[i].offCmd;
			return BioType[i].ioType;
			}
	}
	printf("%s UNKNOWN_IOTYPE\n", param);
	return UNKNOWN_IOTYPE;
}

/****************************************************************************************
 * Binary Output Records - bo
 ****************************************************************************************/

typedef long (*DEVSUPFUN_BO)(struct boRecord *);

static long init_record_bo(struct boRecord *pbo);
static long write_bo(struct boRecord *pbo);

struct
	{
	long         number;
	DEVSUPFUN_BO report;
	DEVSUPFUN_BO init;
	DEVSUPFUN_BO init_record;
	DEVSUPFUN_BO get_ioint_info;
	DEVSUPFUN_BO write_bo;
	} devPicoscopeBo =
	{
		5,
		NULL,
		NULL,
		init_record_bo,
		NULL,
		write_bo,
	};

epicsExportAddress(dset, devPicoscopeBo);

static long
init_record_bo (struct boRecord *pbo)
{
    char *record_name;
    int channel_index;

    struct instio  *pinst;
	struct PicoscopeBioData *vdp;

    if (pbo->out.type != INST_IO){
            printf("%s: INP field type should be INST_IO\n", pbo->name);
            return(S_db_badField);
    }
    pbo->dpvt = calloc(sizeof(struct PicoscopeBioData), 1);
    if (pbo->dpvt == NULL){
            printf("%s: Failed to allocated memory\n", pbo->name);
            return -1;
    }

    pinst = &(pbo->out.value.instio);
    vdp = (struct PicoscopeBioData *)pbo->dpvt;
   

    if (format_device_support_function(pinst->string, vdp->paramLabel, vdp->serial_num) != 0)
        {
            printf("Error when getting function name: %s\n",vdp->paramLabel);
            return -1;
        }
    vdp->mp = PS6000AGetModule(vdp->serial_num);

	vdp->ioType = findBioType(isOutput, vdp->paramLabel, &vdp->onCmd, &vdp->offCmd);
    

    switch (vdp->ioType) {

        case OPEN_PICOSCOPE: 
            // On initialization open picoscope with default resolution. 
            int16_t handle = 0; 
            result = open_picoscope(resolution, vdp->serial_num, &handle);
            if (result != 0) {
                printf("Error opening picoscope with serial number %s\n", vdp->serial_num);
                pbo->val = 0; // Cannot connect to picoscope, set PV to OFF. 
            }

            vdp->mp->handle = handle; 
            printf("Handle: %d\n", vdp->mp->handle);

            break;

        case SET_CHANNEL_ON:    
            record_name = pbo->name;
            channel_index = find_channel_index_from_record(record_name, vdp->mp->channel_configs); 

            // On initalization, set all channels off. 
            result = set_channel_off((int)vdp->mp->channel_configs[channel_index].channel, vdp->mp->handle);
            if (result != 0) {
                printf("Error setting channel %s off.\n", record_name);
            }
            break;

        default:
            return -1; 
    }
	
    return 0; 
}

static long
write_bo (struct boRecord *pbo)
{
	int pv_value;
    char *record_name;
    int channel_index;
    uint32_t timebase = 0; 
    double sample_interval, sample_rate = 0;    
	
    struct PicoscopeBioData *vdp = (struct PicoscopeBioData *)pbo->dpvt;
    int returnStatus = -1; 
    int rbv = 1; 

	switch (vdp->ioType){
        
        case OPEN_PICOSCOPE: 
            pv_value = (int)pbo->val; 
            char message[100]; 
            
            if (pv_value == 1){
                int16_t handle; 
                result = open_picoscope(resolution, vdp->serial_num, &handle);
                if (result != 0) {
                    sprintf(message, "Error opening picoscope with serial number %s.", vdp->serial_num);
                    log_message(pbo->name, message, result);
                    rbv = 0; 
                }  
                vdp->mp->handle = handle; // Update
                printf("Handle: %d\n", vdp->mp->handle);

            } else {
                printf("Before close Handle: %d\n", vdp->mp->handle);

                result = close_picoscope(vdp->mp->handle); 
                if (result != 0) {
                    sprintf(message, "Error closing picoscope with serial number %s.", vdp->serial_num);
                    log_message(pbo->name, message, result);
                }   
                printf("After close Handle: %d\n", vdp->mp->handle);
            }
            break;

        case SET_CHANNEL_ON:    
            record_name = pbo->name;
            channel_index = find_channel_index_from_record(record_name, vdp->mp->channel_configs); 

            pv_value = pbo->val;

            // If PV value is 1 (ON) set channel on 
            if (pv_value == 1) { 
                result = set_channel_on(vdp->mp->channel_configs[channel_index], vdp->mp->handle);
                if (result != 0) {
                    log_message(pbo->name, "Error setting channel on.", result);
                    pbo->val = 0; 
                    rbv = 0; 
                }
            } 
            else {
                result = set_channel_off((int)vdp->mp->channel_configs[channel_index].channel, vdp->mp->handle);
                if (result != 0) {
                    log_message(pbo->name, "Error setting channel off.", result);
                    pbo->val = 0; 
                }
            }    
            // Update timebase configs that are affected by the number of channels on. 
            result = get_valid_timebase_configs(
                vdp->mp->sample_config.timebase_configs, 
                vdp->mp->sample_config.num_samples,
                vdp->mp->handle,
                &sample_interval, 
                &timebase, 
                &sample_rate
            );                     
            
            if (result != 0){
                log_message(pbo->name, "Error setting timebase configurations.", result);
            }

            vdp->mp->sample_config.timebase_configs.sample_interval_secs = sample_interval;
            vdp->mp->sample_config.timebase_configs.timebase = timebase;
            vdp->mp->sample_config.timebase_configs.sample_rate = sample_rate;  

            break;

		
        default:
			returnStatus = -1;
			break;
	}

	if (returnStatus <= 0 ){
		if (recGblSetSevr(pbo, WRITE_ALARM, INVALID_ALARM)  &&  errVerbose
				&& (pbo->stat != WRITE_ALARM  ||  pbo->sevr != INVALID_ALARM))
			printf("%s: Write error (bo)\n\n", pbo->name);
		return 2;
	}
    
    pbo->rbv = rbv;

	return 0;
}


/****************************************************************************************
 * Binary Input Records - bi
 ****************************************************************************************/
typedef long (*DEVSUPFUN_BI)(struct biRecord *);

static long init_bi(int pass);
static long init_record_bi(struct biRecord *pbi);
static long read_bi(struct biRecord *pbi);
    
struct 
{
    long         number;                          
    DEVSUPFUN_BI report;
    long (*init)(int pass);
    DEVSUPFUN_BI init_record;
    DEVSUPFUN_BI get_ioint_info;
    DEVSUPFUN_BI read;
} devPicoscopeBi =
	{
		5,
		NULL,
		init_bi,
		init_record_bi,
		NULL,
		read_bi
	};

epicsExportAddress(dset, devPicoscopeBi);

static long
init_bi(int pass)
{
	if (pass >= 1)
		return 0;
	return 0;
}

static long
init_record_bi(struct biRecord *pbi)
{
    struct instio  *pinst;
	struct PicoscopeBioData *vdp;

    if (pbi->inp.type != INST_IO){
            printf("%s: INP field type should be INST_IO\n", pbi->name);
            return(S_db_badField);
    }
    pbi->dpvt = calloc(sizeof(struct PicoscopeBioData), 1);
    if (pbi->dpvt == (void *)0){
            printf("%s: Failed to allocated memory\n", pbi->name);
            return -1;
    }
 
    pinst = &(pbi->inp.value.instio);
    vdp = (struct PicoscopeBioData *)pbi->dpvt;

    if (format_device_support_function(pinst->string, vdp->paramLabel, vdp->serial_num) != 0)
        {
            printf("Error when getting function name: %s\n",vdp->paramLabel);
            return -1;
        }
    vdp->mp = PS6000AGetModule(vdp->serial_num);

	vdp->ioType = findBioType(isInput, vdp->paramLabel, &vdp->onCmd, &vdp->offCmd);
    

	return 0;
}

static long
read_bi (struct biRecord *pbi)
{
    char *record_name;
    int channel_index;

	struct PicoscopeBioData *vdp;
	vdp = (struct PicoscopeBioData *)pbi->dpvt;

    int returnStatus = -1; 

	switch (vdp->ioType)
		{
        case GET_DEVICE_STATUS:
            result = ping_picoscope(vdp->mp->handle); 
            if ( result != 0 ) {
                log_message(pbi->name, "Cannot ping device.", result);
                pbi->val = 0;
                break;
            }
            pbi->val = 1; 
            pbi->rval = 1; 

            break;

        case GET_CHANNEL_STATUS: 
            record_name = pbi->name; 
            channel_index = find_channel_index_from_record(record_name, vdp->mp->channel_configs); 

            int16_t channel_status = get_channel_status(vdp->mp->channel_configs[channel_index].channel); 
            if (channel_status == -1) {
                log_message(pbi->name, "Cannot get channel status.", channel_status);
            }
            pbi->val = channel_status;
            pbi->rval = channel_status;
            
            break; 

		default:
            returnStatus = -1; 
		}

	if (returnStatus <= 0){
		if (recGblSetSevr(pbi, READ_ALARM, INVALID_ALARM)  &&  errVerbose
		    &&  (pbi->stat != READ_ALARM  ||  pbi->sevr != INVALID_ALARM))
			printf("%s: Read Error\n", pbi->name);
		return 2;
	}

	return 0;
}



 //------------------------------------- END BI/BO --------------------------------------//



 //------------------------------ MBBI/MBBO INITIALIZATION ------------------------------//

struct mbbioType
{
	char *label;
	enum ioFlag flag;
	enum ioType ioType;
    char *cmdp;
} MbbioType[] =
{
		/* string			              in/out		 function		              command */
        {"set_resolution",                isOutput,     SET_RESOLUTION,                 ""},
        {"get_resolution",                isInput,      GET_RESOLUTION,                 ""},
        {"set_down_sampling_ratio_mode",  isOutput,     SET_DOWN_SAMPLE_RATIO_MODE,     ""},
        {"get_down_sampling_ratio_mode",  isInput,      GET_DOWN_SAMPLE_RATIO_MODE,     ""},
        {"set_trigger_type",              isOutput,     SET_TRIGGER_TYPE,               ""},
        {"get_trigger_type",              isInput,      GET_TRIGGER_TYPE,               ""},
        {"set_trigger_direction",         isOutput,     SET_TRIGGER_DIRECTION,          ""},
        {"get_trigger_direction",         isInput,      GET_TRIGGER_DIRECTION,          ""}, 
        {"set_time_per_division_unit",    isOutput,     SET_TIME_PER_DIVISION_UNIT,     ""},
        {"get_time_per_division_unit",    isInput,      GET_TIME_PER_DIVISION_UNIT,     ""},
        {"set_time_per_division",         isOutput,     SET_TIME_PER_DIVISION,          ""},
        {"get_time_per_division",         isInput,      GET_TIME_PER_DIVISION,          ""},
        {"set_trigger_channel",           isOutput,     SET_TRIGGER_CHANNEL,            ""},       
        {"get_trigger_channel",           isInput,      GET_TRIGGER_CHANNEL,            ""},       
        {"get_trigger_mode",              isInput,      GET_TRIGGER_MODE,               ""},
        {"set_coupling",                  isOutput,     SET_COUPLING,                   ""},
        {"get_coupling",                  isInput,      GET_COUPLING,                   ""},
        {"set_range",                     isOutput,     SET_RANGE,                      ""}, 
        {"get_range",                     isInput,      GET_RANGE,                      ""},
        {"set_bandwidth",                 isOutput,     SET_BANDWIDTH,                  ""}, 
        {"get_bandwidth",                 isInput,      GET_BANDWIDTH,                  ""}, 

};


#define MBBIO_TYPE_SIZE    (sizeof (MbbioType) / sizeof (struct mbbioType))

struct PicoscopeMbbioData
    {   
        char serial_num[10];
        enum ioType ioType;
        char *cmdPrefix;
        char paramLabel[32];
        int paramValid;
        struct PS6000AModule* mp;
    };

static enum ioType
findMbbioType(enum ioFlag ioFlag, char *param, char **cmdString)
{
	unsigned int i;

	for (i = 0; i < MBBIO_TYPE_SIZE; i ++){
		if (strncmp(param, MbbioType[i].label,strlen(MbbioType[i].label)) == 0  &&
				MbbioType[i].flag == ioFlag)
		{
			*cmdString = MbbioType[i].cmdp;
			return MbbioType[i].ioType;
		}
	}

	return UNKNOWN_IOTYPE;
}


/****************************************************************************************
 * Multi-Bit Binary Output Records - mbbo
 ****************************************************************************************/

typedef long (*DEVSUPFUN_MBBO)(struct mbboRecord*);

static long init_record_mbbo(struct mbboRecord *pmbbo);
static long write_mbbo (struct mbboRecord *pmbbo);

struct
    {
    long         number;
    DEVSUPFUN_MBBO report;
    DEVSUPFUN_MBBO init;
    DEVSUPFUN_MBBO init_record;
    DEVSUPFUN_MBBO get_ioint_info;
    DEVSUPFUN_MBBO write_lout;
    // DEVSUPFUN   special_linconv;
    } devPicoscopeMbbo =
        {
        6,
        NULL,
        NULL,
        init_record_mbbo,
        NULL,
        write_mbbo, 
        };

epicsExportAddress(dset, devPicoscopeMbbo);


static long
init_record_mbbo (struct mbboRecord *pmbbo)
{ 
    char* record_name; 
    int channel_index; 

    struct instio  *pinst;
    struct PicoscopeMbbioData *vdp;

    if (pmbbo->out.type != INST_IO)
    {
        errlogPrintf("%s: INP field type should be INST_IO\n", pmbbo->name);
        return(S_db_badField);
    }
    pmbbo->dpvt = calloc(sizeof(struct PicoscopeMbbioData), 1);
    if (pmbbo->dpvt == (void *)0)
    {
        errlogPrintf("%s: Failed to allocated memory\n", pmbbo->name);
        return -1;
    }
  
    pinst = &(pmbbo->out.value.instio);
    vdp = (struct PicoscopeMbbioData *)pmbbo->dpvt;

    if (format_device_support_function(pinst->string, vdp->paramLabel, vdp->serial_num) != 0)
        {
            printf("Error when getting function name: %s\n",vdp->paramLabel);
            return -1;
        }
    vdp->mp = PS6000AGetModule(vdp->serial_num);

    vdp->ioType = findMbbioType(isOutput, vdp->paramLabel, &(vdp->cmdPrefix));

    if (vdp->ioType == UNKNOWN_IOTYPE)
    {
        errlogPrintf("%s: Invalid type: \"%s\"\n", pmbbo->name, vdp->paramLabel);
        return(S_db_badField);
    }

    pmbbo->udf = FALSE;

    switch (vdp->ioType)
    {      
        case SET_COUPLING:    
            record_name = pmbbo->name;
            channel_index = find_channel_index_from_record(record_name, vdp->mp->channel_configs);     
            
            vdp->mp->channel_configs[channel_index].coupling = (int)pmbbo->rval;
            break;

        case SET_RANGE: 
            record_name = pmbbo->name;
            channel_index = find_channel_index_from_record(record_name, vdp->mp->channel_configs);     
            
            vdp->mp->channel_configs[channel_index].range = (int)pmbbo->rval;
            break;
        
        case SET_BANDWIDTH: 
            record_name = pmbbo->name;
            channel_index = find_channel_index_from_record(record_name, vdp->mp->channel_configs);     

            vdp->mp->channel_configs[channel_index].bandwidth = (int)pmbbo->rval;
            break;

        case SET_TIME_PER_DIVISION: 
            vdp->mp->sample_config.timebase_configs.time_per_division = (int) pmbbo->rval; 
            break; 

        case SET_TIME_PER_DIVISION_UNIT: 
            vdp->mp->sample_config.timebase_configs.time_per_division_unit = (int) pmbbo->val; 
            break;

        case SET_DOWN_SAMPLE_RATIO_MODE: 
            vdp->mp->sample_config.down_sample_ratio_mode = (int)pmbbo->rval;
            break; 

        case SET_TRIGGER_CHANNEL:
           vdp->mp->trigger_config.channel  = (enum Channel) pmbbo->val;
           break;

        case SET_TRIGGER_TYPE: 
            vdp->mp->trigger_config.triggerType = (int) pmbbo->rval; 
            break; 
        
        case SET_TRIGGER_DIRECTION:
            vdp->mp->trigger_config.thresholdDirection = (enum ThresholdDirection) pmbbo->val;
            pTriggerDirection = pmbbo;
            break;


        default:
            return 0;
    }

    return 0; 
}


static long
write_mbbo (struct mbboRecord *pmbbo)
{   
    char* record_name; 
    int channel_index; 
    uint32_t timebase = 0; 
    double sample_interval, sample_rate = 0; 

    struct PicoscopeMbbioData *vdp = (struct PicoscopeMbbioData *)pmbbo->dpvt;
    int returnState = 0; 

    switch (vdp->ioType)
    {        

        case SET_RESOLUTION: 
            int16_t resolution = (int)pmbbo->rval; 
            result = set_device_resolution(resolution, vdp->mp->handle); 
            if (result !=0) {
                log_message(pmbbo->name, "Error setting device resolution.", result);
            }
            break;  

        case SET_COUPLING:    
            record_name = pmbbo->name;
            channel_index = find_channel_index_from_record(record_name, vdp->mp->channel_configs); 

            dbProcess((struct dbCommon *)pAnalogOffestRecords[channel_index]);     
    
            int16_t previous_coupling = vdp->mp->channel_configs[channel_index].coupling; 
            vdp->mp->channel_configs[channel_index].coupling = (int)pmbbo->rval;

            uint32_t channel_status = get_channel_status(vdp->mp->channel_configs[channel_index].channel); 
            if (channel_status == 1) {
                result = set_channel_on(vdp->mp->channel_configs[channel_index], vdp->mp->handle);
                // If channel is not succesfully set on, return to previous value 
                if (result != 0) {
                    log_message(pmbbo->name, "Error setting coupling.", result);
                    vdp->mp->channel_configs[channel_index].coupling = previous_coupling;
                }
            }
            break;

        case SET_RANGE:
            record_name = pmbbo->name;
            channel_index = find_channel_index_from_record(record_name, vdp->mp->channel_configs);     

            int16_t previous_range = vdp->mp->channel_configs[channel_index].range; 

            vdp->mp->channel_configs[channel_index].range = (int)pmbbo->rval;

            dbProcess((struct dbCommon *)pAnalogOffestRecords[channel_index]);     

            channel_status = get_channel_status(vdp->mp->channel_configs[channel_index].channel); 
            if (channel_status == 1){
                result = set_channel_on(vdp->mp->channel_configs[channel_index], vdp->mp->handle);
                // If channel is not succesfully set on, return to previous value 
                if (result != 0) {
                    log_message(pmbbo->name, "Error setting voltage range.", result);
                    vdp->mp->channel_configs[channel_index].range = previous_range;
                }
            }
            break;

        
        case SET_BANDWIDTH: 
            record_name = pmbbo->name;
            channel_index = find_channel_index_from_record(record_name, vdp->mp->channel_configs);     
            
            int16_t previous_bandwidth = vdp->mp->channel_configs[channel_index].bandwidth;

            vdp->mp->channel_configs[channel_index].bandwidth = (int)pmbbo->rval;

            channel_status = get_channel_status(vdp->mp->channel_configs[channel_index].channel); 
            if (channel_status == 1) {
                result = set_channel_on(vdp->mp->channel_configs[channel_index], vdp->mp->handle);
                // If channel is not succesfully set on, return to previous value 
                if (result != 0) {
                    log_message(pmbbo->name, "Error setting bandwidth.", result);
                    vdp->mp->channel_configs[channel_index].bandwidth = previous_bandwidth;
                }
            }
            break;

        case SET_TIME_PER_DIVISION: 
            double previous_time_per_division = vdp->mp->sample_config.timebase_configs.time_per_division; 
            vdp->mp->sample_config.timebase_configs.time_per_division = (int) pmbbo->rval; 

            result = get_valid_timebase_configs(
                vdp->mp->sample_config.timebase_configs, 
                vdp->mp->sample_config.num_samples,
                vdp->mp->handle,
                &sample_interval, 
                &timebase, 
                &sample_rate
            ); 
            
            if (result != 0) {
                log_message(pmbbo->name, "Error setting time per division.", result);
                vdp->mp->sample_config.timebase_configs.time_per_division = previous_time_per_division; 
                break; 
            }

            vdp->mp->sample_config.timebase_configs.sample_interval_secs = sample_interval;
            vdp->mp->sample_config.timebase_configs.timebase = timebase;
            vdp->mp->sample_config.timebase_configs.sample_rate = sample_rate;  
            break; 

        case SET_TIME_PER_DIVISION_UNIT: 
            int16_t previous_time_per_division_unit = vdp->mp->sample_config.timebase_configs.time_per_division_unit;
            vdp->mp->sample_config.timebase_configs.time_per_division_unit = (int) pmbbo->val; 

            result = get_valid_timebase_configs(
                vdp->mp->sample_config.timebase_configs, 
                vdp->mp->sample_config.num_samples,                
                vdp->mp->handle,
                &sample_interval, 
                &timebase, 
                &sample_rate
            ); 

            if (result != 0) {
                log_message(pmbbo->name, "Error setting time per division unit.", result);
                vdp->mp->sample_config.timebase_configs.time_per_division_unit = previous_time_per_division_unit; 
                break; 
            }

            vdp->mp->sample_config.timebase_configs.sample_interval_secs = sample_interval;
            vdp->mp->sample_config.timebase_configs.timebase = timebase;
            vdp->mp->sample_config.timebase_configs.sample_rate = sample_rate;  
            break; 


        case SET_DOWN_SAMPLE_RATIO_MODE: 
            vdp->mp->sample_config.down_sample_ratio_mode = (int)pmbbo->rval;
            break;
        
        case SET_TRIGGER_CHANNEL:
            vdp->mp->trigger_config.channel = (enum Channel) pmbbo->rval;
            if (vdp->mp->trigger_config.channel == TRIGGER_AUX)
            {    
                vdp->mp->trigger_config.triggerType = SIMPLE_EDGE;
                vdp->mp->trigger_config.thresholdMode = LEVEL; 
                vdp->mp->trigger_config.thresholdLower = 0; 
                vdp->mp->trigger_config.thresholdUpper = 0; 
                vdp->mp->trigger_config.thresholdDirection = NONE; 
                
                dbProcess((struct dbCommon *)pTriggerType); 
                dbProcess((struct dbCommon *)pTriggerDirectionFbk);
                dbProcess((struct dbCommon *)pTriggerModeFbk);

                for (size_t i = 0; i < sizeof(vdp->mp->pTriggerFbk)/sizeof(vdp->mp->pTriggerFbk[0]); i++)
                {
                    dbProcess((struct dbCommon *)vdp->mp->pTriggerFbk[i]);
                }
            }
            else if (vdp->mp->trigger_config.channel == NO_CHANNEL) {
                vdp->mp->trigger_config.triggerType = NO_TRIGGER;
                vdp->mp->trigger_config.thresholdMode = LEVEL; 
                vdp->mp->trigger_config.thresholdLower = 0; 
                vdp->mp->trigger_config.thresholdUpper = 0; 
                vdp->mp->trigger_config.thresholdDirection = NONE; 

                dbProcess((struct dbCommon *)pTriggerType); 
                dbProcess((struct dbCommon *)pTriggerDirectionFbk);
                dbProcess((struct dbCommon *)pTriggerModeFbk);

                for (size_t i = 0; i < sizeof(vdp->mp->pTriggerFbk)/sizeof(vdp->mp->pTriggerFbk[0]); i++)
                {
                    dbProcess((struct dbCommon *)vdp->mp->pTriggerFbk[i]);
                }
            }
            else { 
                vdp->mp->trigger_config.triggerType = SIMPLE_EDGE;
                dbProcess((struct dbCommon *)pTriggerType); 
            }

            break;

        case SET_TRIGGER_TYPE: 
            vdp->mp->trigger_config.triggerType = (int)pmbbo->val; 
            
            if (vdp->mp->trigger_config.triggerType == NO_TRIGGER){
                
                // Update configurations for no trigger 
                vdp->mp->trigger_config.channel = NO_CHANNEL; 
                vdp->mp->trigger_config.thresholdMode = LEVEL;             
                vdp->mp->trigger_config.thresholdLower = 0; 
                vdp->mp->trigger_config.thresholdUpper = 0; 
                
                dbProcess((struct dbCommon *)pTriggerChannelFbk);
                dbProcess((struct dbCommon *)pTriggerDirectionFbk);
                dbProcess((struct dbCommon *)pTriggerModeFbk);

                for (size_t i = 0; i < sizeof(vdp->mp->pTriggerFbk)/sizeof(vdp->mp->pTriggerFbk[0]); i++)
                    {
                        dbProcess((struct dbCommon *)vdp->mp->pTriggerFbk[i]);
                    }

            }        
            else if (vdp->mp->trigger_config.triggerType == SIMPLE_EDGE) {
                if (vdp->mp->trigger_config.channel == NO_CHANNEL) {
                    vdp->mp->trigger_config.channel = TRIGGER_AUX;
                } 
                vdp->mp->trigger_config.thresholdMode = LEVEL;         
                vdp->mp->trigger_config.thresholdLower = 0;    

                dbProcess((struct dbCommon *)pTriggerChannelFbk);
                dbProcess((struct dbCommon *)pTriggerDirectionFbk);
                dbProcess((struct dbCommon *)pTriggerModeFbk);

                for (size_t i = 0; i < sizeof(vdp->mp->pTriggerFbk)/sizeof(vdp->mp->pTriggerFbk[0]); i++)
                    {
                        dbProcess((struct dbCommon *)vdp->mp->pTriggerFbk[i]);
                    }

            }
            //else if (vdp->mp->trigger_config.triggerType == WINDOW) {
            //    vdp->mp->trigger_config.channel = CHANNEL_A; 
            //    vdp->mp->trigger_config.thresholdMode = WINDOW;             
              //
            //    dbProcess((struct dbCommon *)pTriggerDirectionFbk);
            //    for (size_t i = 0; i < sizeof(vdp->mp->pTriggerFbk)/sizeof(vdp->mp->pTriggerFbk[0]); i++)
            //        {
            //            dbProcess((struct dbCommon *)vdp->mp->pTriggerFbk[i]);
            //        }
            //}

            break; 

        case SET_TRIGGER_DIRECTION:
            
            if (vdp->mp->trigger_config.triggerType == NO_TRIGGER) {
                vdp->mp->trigger_config.thresholdDirection = NONE; 
            }
            else {
                vdp->mp->trigger_config.thresholdDirection = (enum ThresholdDirection) pmbbo->rval;
            }
            break;
        
        default:
            return 0;
    }


    if (returnState < 0)
    {
        if (recGblSetSevr(pmbbo, READ_ALARM, INVALID_ALARM)  &&  errVerbose
            &&  (pmbbo->stat != READ_ALARM  ||  pmbbo->sevr != INVALID_ALARM))
            {
                errlogPrintf("%s: Read Error\n", pmbbo->name);
            }
        return 2;
    }else{
        re_acquire_waveform(vdp->mp);
    }
    return 0;
}


/****************************************************************************************
 * Multi-Bit Binary Input Records - mbbi
 ****************************************************************************************/

typedef long (*DEVSUPFUN_MBBI)(struct mbbiRecord *);

static long init_record_mbbi(struct mbbiRecord *);
static long read_mbbi(struct mbbiRecord *);

struct
        {
            long         number;
            DEVSUPFUN_MBBI report;
            DEVSUPFUN_MBBI init;
            DEVSUPFUN_MBBI init_record;
            DEVSUPFUN_MBBI get_ioint_info;
            DEVSUPFUN_MBBI read;
            // long (*special_linconv)(struct mbbiRecord *, int);
        } devPicoscopeMbbi =
                {
                6,
                NULL,
                NULL,
                init_record_mbbi,
                NULL,
                read_mbbi,
                };

epicsExportAddress(dset, devPicoscopeMbbi);



static long
init_record_mbbi(struct mbbiRecord * pmbbi)
{
    struct instio  *pinst;
    struct PicoscopeMbbioData *vdp;

    if (pmbbi->inp.type != INST_IO)
    {
        printf("%s: INP field type should be INST_IO\n", pmbbi->name);
        return(S_db_badField);
    }
    
    pmbbi->dpvt = calloc(sizeof(struct PicoscopeMbbioData), 1);
    
    if (pmbbi->dpvt == (void *)0)
    {
        printf("%s: Failed to allocated memory\n", pmbbi->name);
        return -1;
    }
    
    pinst = &(pmbbi->inp.value.instio);
    vdp = (struct PicoscopeMbbioData *)pmbbi->dpvt;

    if (format_device_support_function(pinst->string, vdp->paramLabel, vdp->serial_num) != 0)
        {
            printf("Error when getting function name: %s\n",vdp->paramLabel);
            return -1;
        }
    vdp->mp = PS6000AGetModule(vdp->serial_num);

    vdp->ioType = findMbbioType(isInput, vdp->paramLabel, &(vdp->cmdPrefix));
    if (vdp->ioType == UNKNOWN_IOTYPE){
        printf("%s: Invalid type: \"@%s\"\n", pmbbi->name, vdp->paramLabel);
        return(S_db_badField);
    }
    
    pmbbi->udf = FALSE;

    switch (vdp->ioType) {

        case GET_RESOLUTION:
            int16_t resolution; 
            get_resolution(&resolution, vdp->mp->handle);
            pmbbi->val = resolution;  
            break; 

        case GET_TRIGGER_CHANNEL:
            pTriggerChannelFbk = pmbbi;
            break;

        case GET_TRIGGER_MODE:
            pTriggerModeFbk = pmbbi;
            break;

        case GET_TRIGGER_TYPE: 
            pTriggerType = pmbbi;
            break;  

        case GET_TRIGGER_DIRECTION:
            pTriggerDirectionFbk = pmbbi; 
            break;  
        default: 
            return 0; 
    } 

    return 0;
}

static long
read_mbbi(struct mbbiRecord *pmbbi){
    
    char* record_name; 
    int channel_index; 
    
    struct PicoscopeMbbioData *vdp = (struct PicoscopeMbbioData *)pmbbi->dpvt;

    switch (vdp->ioType)
    {
        case GET_RESOLUTION: 
            int16_t resolution;
            uint32_t result = get_resolution(&resolution, vdp->mp->handle);
            if (result != 0) {
                log_message(pmbbi->name, "Error getting device resolution.", result); 
                break; 
            }
            pmbbi->rval = resolution;  
            break; 
        
        case GET_COUPLING: 
            record_name = pmbbi->name; 
            channel_index = find_channel_index_from_record(record_name, vdp->mp->channel_configs); 

            pmbbi->rval = vdp->mp->channel_configs[channel_index].coupling;
            break; 

        case GET_RANGE: 
            record_name = pmbbi->name; 
            channel_index = find_channel_index_from_record(record_name, vdp->mp->channel_configs); 

            pmbbi->rval = vdp->mp->channel_configs[channel_index].range; 
            break; 

        case GET_BANDWIDTH: 
            record_name = pmbbi->name; 
            channel_index = find_channel_index_from_record(record_name, vdp->mp->channel_configs); 

            pmbbi->rval = vdp->mp->channel_configs[channel_index].bandwidth; 
            break; 

        case GET_TRIGGER_MODE:
            pmbbi->val = vdp->mp->trigger_config.thresholdMode;
            break;

        case GET_TRIGGER_CHANNEL:
            pmbbi->rval = vdp->mp->trigger_config.channel;
            break;

        case GET_TIME_PER_DIVISION: 
            pmbbi->rval = vdp->mp->sample_config.timebase_configs.time_per_division; 
            break; 

        case GET_TIME_PER_DIVISION_UNIT: 
            pmbbi->rval = vdp->mp->sample_config.timebase_configs.time_per_division_unit; 
            break;

        case GET_DOWN_SAMPLE_RATIO_MODE: 
            pmbbi->rval = vdp->mp->sample_config.down_sample_ratio_mode; 
            break;
        
        case GET_TRIGGER_DIRECTION:
            if (vdp->mp->trigger_config.triggerType == NO_TRIGGER){
                pmbbi->rval = -1; // no trigger direction
            }
            else {
                pmbbi->rval = vdp->mp->trigger_config.thresholdDirection; 
            }
            break;
        
        case GET_TRIGGER_TYPE: 
            pmbbi->rval = vdp->mp->trigger_config.triggerType; 
            break; 

        default:
            return 0;
    }

    return 0; 
}   

 //------------------------------ END MBBI/MBBO  ------------------------------//


/****************************************************************************************
 *  Stringin - read a data array of values
 ****************************************************************************************/

typedef long (*DEVSUPFUN_STRINGIN)(struct stringinRecord *);


static long init_record_stringin(struct stringinRecord *);
static long read_stringin(struct stringinRecord *);

struct
        {
            long         number;
            DEVSUPFUN_STRINGIN report;
            DEVSUPFUN_STRINGIN init;
            DEVSUPFUN_STRINGIN init_record;
            DEVSUPFUN_STRINGIN get_ioint_info;
            DEVSUPFUN_STRINGIN read;
            // long (*special_linconv)(struct stringinRecord *, int);
        } devPicoscopeStringin =
                {
                6,
                NULL,
                NULL,
                init_record_stringin,
                NULL,
                read_stringin,
                };

epicsExportAddress(dset, devPicoscopeStringin);



static long
init_record_stringin(struct stringinRecord * pstringin)
{
    struct instio  *pinst;
    struct PicoscopeData *vdp;

    if (pstringin->inp.type != INST_IO)
    {
        printf("%s: INP field type should be INST_IO\n", pstringin->name);
        return(S_db_badField);
    }
    pstringin->dpvt = calloc(sizeof(struct PicoscopeData), 1);
    if (pstringin->dpvt == (void *)0)
            {
            printf("%s: Failed to allocated memory\n", pstringin->name);
            return -1;
            }
    pinst = &(pstringin->inp.value.instio);
    vdp = (struct PicoscopeData *)pstringin->dpvt;

    if (format_device_support_function(pinst->string, vdp->paramLabel, vdp->serial_num) != 0)
        {
            printf("Error when getting function name: %s\n",vdp->paramLabel);
            return -1;
        }
    vdp->mp = PS6000AGetModule(vdp->serial_num);

    vdp->ioType = findAioType(isInput, vdp->paramLabel, &(vdp->cmdPrefix));
    if (vdp->ioType == UNKNOWN_IOTYPE){
        // errlogPrintf("%s: Invalid type: \"@%s\"\n", pai->name, vdp->paramLabel);
        printf("%s: Invalid type: \"@%s\"\n", pstringin->name, vdp->paramLabel);
        return(S_db_badField);
    }
    
    pstringin->udf = FALSE;

    switch (vdp->ioType)
    {
        case GET_DEVICE_INFO:
            int8_t* device_info = (int8_t*)"No device detected";
            uint32_t result = get_device_info(&device_info, vdp->mp->handle);
            
            memcpy(pstringin->val, device_info, strlen((char *)device_info) + 1);
            
            if (result != 0){
                printf("Error getting device info.\n");
            } 
            else {
                free(device_info); 
            } 
            break;
            
        default:
            return 0;
    }

    return 0;
}

static long
read_stringin (struct stringinRecord *pstringin){

    struct PicoscopeData *vdp = (struct PicoscopeData *)pstringin->dpvt;

    switch (vdp->ioType)
    {
        case GET_DEVICE_INFO:
            int8_t* device_info = (int8_t*)"No device detected";
            uint32_t result = get_device_info(&device_info, vdp->mp->handle);
            
            memcpy(pstringin->val, device_info, strlen((char *)device_info) + 1);
            
            if (result != 0){
                log_message(vdp->mp, pstringin->name, "Error getting device information.", result);
            } 
            else {
                free(device_info); 
            }
            
            break;
            
        default:
            return 0;
    }
    
    return 0;

}    

/****************************************************************************************
  * Waveform - read a data array of values
 ****************************************************************************************/

#include <waveformRecord.h>

typedef long (*DEVSUPFUN_WAVEFORM)(struct waveformRecord *);


static long init_record_waveform(struct waveformRecord *);
static long read_waveform(struct waveformRecord *);

struct{
    long         number;
    DEVSUPFUN_WAVEFORM report;
    DEVSUPFUN_WAVEFORM init;
    DEVSUPFUN_WAVEFORM init_record;
    DEVSUPFUN_WAVEFORM get_ioint_info;
    // DEVSUPFUN_WAVEFORM write_lout;
    DEVSUPFUN_WAVEFORM read;
    
} devPicoscopeWaveform = {
    6,
    NULL,
    NULL,
    init_record_waveform,
    NULL,
    read_waveform,
};

epicsExportAddress(dset, devPicoscopeWaveform);

static long init_record_waveform(struct waveformRecord * pwaveform)
{
    struct instio  *pinst;
    struct PicoscopeData *vdp;

    if (pwaveform->inp.type != INST_IO)
    {
        errlogPrintf("%s: INP field type should be INST_IO\n", pwaveform->name);
        return(S_db_badField);
    }
    pwaveform->dpvt = calloc(sizeof(struct PicoscopeData), 1);
    if (pwaveform->dpvt == (void *)0)
    {
        errlogPrintf("%s: Failed to allocated memory\n", pwaveform->name);
        return -1;
    }

    pinst = &(pwaveform->inp.value.instio);
    vdp = (struct PicoscopeData *)pwaveform->dpvt;

   
    if (format_device_support_function(pinst->string, vdp->paramLabel, vdp->serial_num) != 0)
        {
            printf("Error when getting function name: %s\n",vdp->paramLabel);
            return -1;
        }
    vdp->mp = PS6000AGetModule(vdp->serial_num);

    vdp->ioType = findAioType(isInput, vdp->paramLabel, &(vdp->cmdPrefix));
    if (vdp->ioType == UNKNOWN_IOTYPE)
    {
        errlogPrintf("%s: Invalid type: \"@%s\"\n", pwaveform->name, vdp->paramLabel);
        return(S_db_badField);
    }

    pwaveform->udf = FALSE;

    switch (vdp->ioType)
    {    

        case START_RETRIEVE_WAVEFORM:
            vdp->mp->pWaveformStartPtr = pwaveform;
            break;
      
        case GET_LOG: 
            // Save log PV to process when errors occur
            vdp->mp->pLog = pwaveform; 
            break; 

        case UPDATE_WAVEFORM:
            int channel_index = find_channel_index_from_record(pwaveform->name, vdp->mp->channel_configs); 
            vdp->mp->pRecordUpdateWaveform[channel_index] = pwaveform;
            vdp->mp->waveform[channel_index] = calloc(pwaveform->nelm, sizeof(int16_t));
            if (!vdp->mp->waveform[channel_index]) {
                errlogPrintf("%s: Waveform memory allocation failed\n", pwaveform->name);
                return -1;
            }
            break;

        case STOP_RETRIEVE_WAVEFORM:
            vdp->mp->pWaveformStopPtr = pwaveform;
            break;

        default:
            return 0;
    }

    return 0;
}

void
captureThreadFunc(void *arg) {
    PS6000AModule* mp = (struct PS6000AModule *)arg;
    epicsMutexLock(mp->epics_acquisition_thread_mutex);
    epicsThreadId id = epicsThreadGetIdSelf();
    printf("Start ID is %ld\n", id->tid);
    // Setup Picoscope
    uint32_t status = setup_picoscope(mp);
    if (status != 0) {
        log_message(mp, "", "Error configuring picoscope for data capture.", status);
        printf("captureThreadFunc Cleanup ID is %ld\n", id->tid);
        epicsMutexLock(mp->epics_acquisition_flag_mutex);
        mp->dataAcquisitionFlag = 0;
        epicsMutexUnlock(mp->epics_acquisition_flag_mutex);
        epicsMutexUnlock(mp->epics_acquisition_thread_mutex);
        return;
    }

    while (mp->dataAcquisitionFlag == 1) {
        double time_indisposed_ms = 0;

        mp->sample_collected = mp->sample_config.num_samples;
        status = run_block_capture(mp, &time_indisposed_ms);
        if (status != 0) {
            log_message(mp, "", "Error capturing data block.", status);
            break;
        }

        // Process the UPDATE_WAVEFORM subroutine to update waveform
        for (size_t i = 0; i < CHANNEL_NUM; i++) {
            if (is_Channel_On(mp->channel_configs[i].channel) && mp->pRecordUpdateWaveform[i]) {
                dbProcess((struct dbCommon *)mp->pRecordUpdateWaveform[i]);
            }
        }
    }

    stop_capturing(mp->handle);
    printf("Cleanup ID is %ld\n", id->tid);
    epicsMutexLock(mp->epics_acquisition_flag_mutex);
    mp->dataAcquisitionFlag = 0;
    epicsMutexUnlock(mp->epics_acquisition_flag_mutex);
    epicsMutexUnlock(mp->epics_acquisition_thread_mutex);
}

static long
read_waveform(struct waveformRecord *pwaveform) {
    struct PicoscopeData *vdp = (struct PicoscopeData *)pwaveform->dpvt;

    switch (vdp->ioType) {
        case START_RETRIEVE_WAVEFORM:
            printf("Start Retrieving\n");
            epicsMutexLock(vdp->mp->epics_acquisition_flag_mutex);
            if (vdp->mp->dataAcquisitionFlag) {
                fprintf(stderr, "Capture thread already running\n");
                epicsMutexUnlock(vdp->mp->epics_acquisition_flag_mutex);
                return -1;
            }
            vdp->mp->dataAcquisitionFlag = 1;
            epicsMutexUnlock(vdp->mp->epics_acquisition_flag_mutex);
	        // vdp->mp->triggerReadyEvent = epicsEventCreate(0);

            // Create capture thread
            epicsThreadId capture_thread = epicsThreadCreate("captureThread", epicsThreadPriorityMedium,
                                                             0, (EPICSTHREADFUNC)captureThreadFunc, vdp->mp);
            if (!capture_thread) {
                errlogPrintf("%s: Failed to create capture thread\n", pwaveform->name);
                epicsMutexLock(vdp->mp->epics_acquisition_flag_mutex);
                vdp->mp->dataAcquisitionFlag = 0;
                epicsMutexUnlock(vdp->mp->epics_acquisition_flag_mutex);
                return -1;
            }
            break;

        case UPDATE_WAVEFORM:
            int channel_index = find_channel_index_from_record(pwaveform->name, vdp->mp->channel_configs); 
            epicsMutexLock(vdp->mp->epics_acquisition_flag_mutex);
            if (vdp->mp->dataAcquisitionFlag == 1) {
                memcpy(pwaveform->bptr, vdp->mp->waveform[channel_index], vdp->mp->sample_collected * sizeof(int16_t));
                pwaveform->nord = vdp->mp->sample_collected;
            }
            epicsMutexUnlock(vdp->mp->epics_acquisition_flag_mutex);
            break;

        case STOP_RETRIEVE_WAVEFORM:
            epicsMutexLock(vdp->mp->epics_acquisition_flag_mutex);
            vdp->mp->dataAcquisitionFlag = 0;
            epicsMutexUnlock(vdp->mp->epics_acquisition_flag_mutex);
    		epicsEventSignal(vdp->mp->triggerReadyEvent);
            break;

        default:
            if (recGblSetSevr(pwaveform, READ_ALARM, INVALID_ALARM) && errVerbose
                && (pwaveform->stat != READ_ALARM || pwaveform->sevr != INVALID_ALARM)) {
                errlogPrintf("%s: Read Error\n", pwaveform->name);
            }
            return -1;
    }

    return 0;
}

/**
 * A function to update the log PV with the latest error message. Causes the 
 * waveform PV pLog to process. 
 * 
 * @param pv_name The name of the PV processing when error occured. 
 *           error_message Message to go with error. 
 *           status_code The status code from Picoscope API. 
 */
void log_message(struct PS6000AModule* mp, char pv_name[], char error_message[], uint32_t status_code){
    
    int16_t size = snprintf(NULL, 0, "%s - %s Status code: 0x%08X", pv_name, error_message, status_code);

    char log[size+1]; 
    sprintf(log, "%s - %s Status code: 0x%08X", pv_name, error_message, status_code);
    memcpy(mp->pLog->bptr, log, strlen(log)+1);
    mp->pLog->nord = strlen(log)+1;

    dbProcess((struct dbCommon *)mp->pLog);     
    usleep(100); // wait for log PV to process
}<|MERGE_RESOLUTION|>--- conflicted
+++ resolved
@@ -286,60 +286,6 @@
 
     switch (vdp->ioType)
     {
-<<<<<<< HEAD
-        // Device configuration fbk
-        case GET_DEVICE_STATUS:
-            result = ping_picoscope(); 
-            if ( result != 0 ) {
-                log_message(vdp->mp, pai->name, "Cannot ping device.", result);
-                pai->val = 0;
-                break;
-            }
-            pai->val = 1; 
-            break;
-
-        case GET_RESOLUTION: 
-            result = get_resolution(&resolution);
-
-            pai->val = resolution;  
-            break; 
-
-        // Channel configuration fbk
-        case GET_CHANNEL_STATUS: 
-            record_name = pai->name; 
-            channel_index = find_channel_index_from_record(record_name, vdp->mp->channel_configs); 
-
-            int16_t channel_status = get_channel_status(vdp->mp->channel_configs[channel_index].channel); 
-            if (channel_status == -1) {
-                log_message(vdp->mp, pai->name, "Cannot get channel status.", channel_status);
-            }
-            pai->val = channel_status;
-            break; 
-
-        case GET_COUPLING: 
-            record_name = pai->name; 
-            channel_index = find_channel_index_from_record(record_name, vdp->mp->channel_configs); 
-
-            pai->val = vdp->mp->channel_configs[channel_index].coupling;
-            break; 
-
-        case GET_RANGE: 
-            record_name = pai->name; 
-            channel_index = find_channel_index_from_record(record_name, vdp->mp->channel_configs); 
-
-            pai->val = vdp->mp->channel_configs[channel_index].range; 
-            break; 
-
-        case GET_BANDWIDTH: 
-            record_name = pai->name; 
-            channel_index = find_channel_index_from_record(record_name, vdp->mp->channel_configs); 
-
-            pai->val = vdp->mp->channel_configs[channel_index].bandwidth; 
-            break; 
-
-=======
-        // Channel configuration fbk
->>>>>>> 6cebe275
         case GET_ANALOG_OFFSET: 
             record_name = pai->name; 
             channel_index = find_channel_index_from_record(record_name, vdp->mp->channel_configs); 
@@ -559,65 +505,7 @@
     vdp = (struct PicoscopeData *)pao->dpvt;
 
     switch (vdp->ioType)
-    {        
-<<<<<<< HEAD
-        case SET_RESOLUTION: 
-            resolution = (int)pao->val; 
-            result = set_device_resolution(resolution); 
-            if (result !=0) {
-                log_message(vdp->mp, pao->name, "Error setting device resolution.", result);
-            }
-            break;
-        
-        case SET_TIME_PER_DIVISION_UNIT: 
-            int16_t previous_time_per_division_unit = vdp->mp->sample_config.timebase_configs.time_per_division_unit;
-            vdp->mp->sample_config.timebase_configs.time_per_division_unit = (int) pao->val; 
-
-            result = get_valid_timebase_configs(
-                vdp->mp->sample_config.timebase_configs, 
-                vdp->mp->sample_config.num_samples,
-                &sample_interval, 
-                &timebase, 
-                &sample_rate
-            ); 
-
-            if (result != 0) {
-                log_message(vdp->mp, pao->name, "Error setting time per division unit.", result);
-                vdp->mp->sample_config.timebase_configs.time_per_division_unit = previous_time_per_division_unit; 
-                break; 
-            }
-            
-            vdp->mp->sample_config.timebase_configs.sample_interval_secs = sample_interval;
-            vdp->mp->sample_config.timebase_configs.timebase = timebase;
-            vdp->mp->sample_config.timebase_configs.sample_rate = sample_rate;  
-            break; 
-
-        case SET_TIME_PER_DIVISION: 
-            double previous_time_per_division = vdp->mp->sample_config.timebase_configs.time_per_division; 
-            vdp->mp->sample_config.timebase_configs.time_per_division = (int) pao->val; 
-
-            result = get_valid_timebase_configs(
-                vdp->mp->sample_config.timebase_configs, 
-                vdp->mp->sample_config.num_samples,
-                &sample_interval, 
-                &timebase, 
-                &sample_rate
-            ); 
-            
-            if (result != 0) {
-                log_message(vdp->mp, pao->name, "Error setting time per division.", result);
-                vdp->mp->sample_config.timebase_configs.time_per_division = previous_time_per_division; 
-                break; 
-            }
-
-            vdp->mp->sample_config.timebase_configs.sample_interval_secs = sample_interval;
-            vdp->mp->sample_config.timebase_configs.timebase = timebase;
-            vdp->mp->sample_config.timebase_configs.sample_rate = sample_rate;  
-            break; 
-
-=======
-        
->>>>>>> 6cebe275
+    {
         case SET_NUM_DIVISIONS: 
             int16_t previous_num_divisions = vdp->mp->sample_config.timebase_configs.num_divisions; 
             vdp->mp->sample_config.timebase_configs.num_divisions = (int) pao->val; 
@@ -678,77 +566,7 @@
         case SET_ANALOG_OFFSET: 
             record_name = pao->name;
             channel_index = find_channel_index_from_record(record_name, vdp->mp->channel_configs);     
-            
-<<<<<<< HEAD
-        case OPEN_PICOSCOPE: 
-            int pv_value = (int)pao->val; 
-            char message[100]; 
-            
-            if (pv_value == 1){
-                result = open_picoscope(resolution, device_serial_number);
-                if (result != 0) {
-                    sprintf(message, "Error opening picoscope with serial number %s.", device_serial_number);
-                    log_message(vdp->mp, pao->name, message, result);
-
-                }
-            } else {
-                result = close_picoscope(); 
-                if (result != 0) {
-                    sprintf(message, "Error closing picoscope with serial number %s.", device_serial_number);
-                    log_message(vdp->mp, pao->name, message, result);
-                }
-            }
-            break;
-
-           // Following cases are specific to a channel
-        case SET_COUPLING:    
-            record_name = pao->name;
-            channel_index = find_channel_index_from_record(record_name, vdp->mp->channel_configs); 
-
-            dbProcess((struct dbCommon *)pAnalogOffestRecords[channel_index]);     
-    
-            int16_t previous_coupling = vdp->mp->channel_configs[channel_index].coupling; 
-            vdp->mp->channel_configs[channel_index].coupling = (int)pao->val;
-
-            channel_status = get_channel_status(vdp->mp->channel_configs[channel_index].channel); 
-            if (channel_status == 1) {
-                result = set_channel_on(&vdp->mp->channel_configs[channel_index]);
-                // If channel is not succesfully set on, return to previous value 
-                if (result != 0) {
-                    log_message(vdp->mp, pao->name, "Error setting coupling.", result);
-                    vdp->mp->channel_configs[channel_index].coupling = previous_coupling;
-                }
-            }
-            break;
-
-        case SET_RANGE:
-            record_name = pao->name;
-            channel_index = find_channel_index_from_record(record_name, vdp->mp->channel_configs);     
-            
-
-            int16_t previous_range = vdp->mp->channel_configs[channel_index].range; 
-
-            vdp->mp->channel_configs[channel_index].range = (int)pao->val;
-
-            dbProcess((struct dbCommon *)pAnalogOffestRecords[channel_index]);     
-
-            channel_status = get_channel_status(vdp->mp->channel_configs[channel_index].channel); 
-            if (channel_status == 1){
-                result = set_channel_on(&vdp->mp->channel_configs[channel_index]);
-                // If channel is not succesfully set on, return to previous value 
-                if (result != 0) {
-                    log_message(vdp->mp, pao->name, "Error setting voltage range.", result);
-                    vdp->mp->channel_configs[channel_index].range = previous_range;
-                }
-            }
-            break;
-
-        case SET_ANALOG_OFFSET: 
-            record_name = pao->name;
-            channel_index = find_channel_index_from_record(record_name, vdp->mp->channel_configs);     
-            
-=======
->>>>>>> 6cebe275
+        
             int16_t previous_analog_offset = vdp->mp->channel_configs[channel_index].coupling;
 
             double max_analog_offset = 0; 
@@ -778,106 +596,7 @@
                 }
             }
             break;
-
-<<<<<<< HEAD
-        case SET_BANDWIDTH: 
-            record_name = pao->name;
-            channel_index = find_channel_index_from_record(record_name, vdp->mp->channel_configs);     
-            
-            int16_t previous_bandwidth = vdp->mp->channel_configs[channel_index].bandwidth;
-
-            vdp->mp->channel_configs[channel_index].bandwidth = (int)pao->val;
-
-            channel_status = get_channel_status(vdp->mp->channel_configs[channel_index].channel); 
-            if (channel_status == 1) {
-                result = set_channel_on(&vdp->mp->channel_configs[channel_index]);
-                // If channel is not succesfully set on, return to previous value 
-                if (result != 0) {
-                    log_message(vdp->mp, pao->name, "Error setting bandwidth.", result);
-                    vdp->mp->channel_configs[channel_index].bandwidth = previous_bandwidth;
-                }
-            }
-            break;
-
-        case SET_CHANNEL_ON:    
-            record_name = pao->name;
-            channel_index = find_channel_index_from_record(record_name, vdp->mp->channel_configs); 
-
-            pv_value = pao->val;
-
-            // If PV value is 1 (ON) set channel on 
-            if (pv_value == 1) { 
-                result = set_channel_on(&vdp->mp->channel_configs[channel_index]);
-                if (result != 0) {
-                    log_message(vdp->mp, pao->name, "Error setting channel on.", result);
-                    pao->val = 0; 
-                }
-            } 
-            else {
-                result = set_channel_off((int)vdp->mp->channel_configs[channel_index].channel);
-                if (result != 0) {
-                    log_message(vdp->mp, pao->name, "Error setting channel off.", result);
-                    pao->val = 0; 
-                }
-            }    
-
-            // Update timebase configs that are affected by the number of channels on. 
-            result = get_valid_timebase_configs(
-                vdp->mp->sample_config.timebase_configs, 
-                vdp->mp->sample_config.num_samples,
-                &sample_interval, 
-                &timebase, 
-                &sample_rate
-            );                     
-            
-            if (result != 0){
-                log_message(vdp->mp, pao->name, "Error setting timebase configurations.", result);
-            }
-
-            vdp->mp->sample_config.timebase_configs.sample_interval_secs = sample_interval;
-            vdp->mp->sample_config.timebase_configs.timebase = timebase;
-            vdp->mp->sample_config.timebase_configs.sample_rate = sample_rate;  
-            break;
-
-        case SET_TRIGGER_CHANNEL:
-            vdp->mp->trigger_config.channel = (enum Channel) pao->val;
-            if (vdp->mp->trigger_config.channel == TRIGGER_AUX)
-            {    
-                vdp->mp->trigger_config.triggerType = SIMPLE_EDGE;
-                vdp->mp->trigger_config.thresholdMode = LEVEL; 
-                vdp->mp->trigger_config.thresholdLower = 0; 
-                vdp->mp->trigger_config.thresholdUpper = 0; 
-                vdp->mp->trigger_config.thresholdDirection = NONE; 
-                
-                dbProcess((struct dbCommon *)pTriggerType); 
-                dbProcess((struct dbCommon *)pTriggerDirectionFbk);
-                for (size_t i = 0; i < sizeof(pTriggerFbk)/sizeof(pTriggerFbk[0]); i++)
-                {
-                    dbProcess((struct dbCommon *)pTriggerFbk[i]);
-                }
-            }
-            else if (vdp->mp->trigger_config.channel == NO_CHANNEL) {
-                vdp->mp->trigger_config.triggerType = NO_TRIGGER;
-                vdp->mp->trigger_config.thresholdMode = LEVEL; 
-                vdp->mp->trigger_config.thresholdLower = 0; 
-                vdp->mp->trigger_config.thresholdUpper = 0; 
-                vdp->mp->trigger_config.thresholdDirection = NONE; 
-
-                dbProcess((struct dbCommon *)pTriggerType); 
-                dbProcess((struct dbCommon *)pTriggerDirectionFbk);
-                for (size_t i = 0; i < sizeof(pTriggerFbk)/sizeof(pTriggerFbk[0]); i++)
-                {
-                    dbProcess((struct dbCommon *)pTriggerFbk[i]);
-                }
-            }
-            else { 
-                vdp->mp->trigger_config.triggerType = SIMPLE_EDGE;
-                dbProcess((struct dbCommon *)pTriggerType); 
-            }
-            break;
-
-=======
->>>>>>> 6cebe275
+        
         case SET_TRIGGER_UPPER:
             vdp->mp->trigger_config.thresholdUpper = (int16_t) pao->val;
             break;
@@ -1129,7 +848,7 @@
                 result = open_picoscope(resolution, vdp->serial_num, &handle);
                 if (result != 0) {
                     sprintf(message, "Error opening picoscope with serial number %s.", vdp->serial_num);
-                    log_message(pbo->name, message, result);
+                    log_message(vdp->mp, pbo->name, message, result);
                     rbv = 0; 
                 }  
                 vdp->mp->handle = handle; // Update
@@ -1141,7 +860,7 @@
                 result = close_picoscope(vdp->mp->handle); 
                 if (result != 0) {
                     sprintf(message, "Error closing picoscope with serial number %s.", vdp->serial_num);
-                    log_message(pbo->name, message, result);
+                    log_message(vdp->mp, pbo->name, message, result);
                 }   
                 printf("After close Handle: %d\n", vdp->mp->handle);
             }
@@ -1157,7 +876,7 @@
             if (pv_value == 1) { 
                 result = set_channel_on(vdp->mp->channel_configs[channel_index], vdp->mp->handle);
                 if (result != 0) {
-                    log_message(pbo->name, "Error setting channel on.", result);
+                    log_message(vdp->mp, pbo->name, "Error setting channel on.", result);
                     pbo->val = 0; 
                     rbv = 0; 
                 }
@@ -1165,7 +884,7 @@
             else {
                 result = set_channel_off((int)vdp->mp->channel_configs[channel_index].channel, vdp->mp->handle);
                 if (result != 0) {
-                    log_message(pbo->name, "Error setting channel off.", result);
+                    log_message(vdp->mp, pbo->name, "Error setting channel off.", result);
                     pbo->val = 0; 
                 }
             }    
@@ -1180,7 +899,7 @@
             );                     
             
             if (result != 0){
-                log_message(pbo->name, "Error setting timebase configurations.", result);
+                log_message(vdp->mp, pbo->name, "Error setting timebase configurations.", result);
             }
 
             vdp->mp->sample_config.timebase_configs.sample_interval_secs = sample_interval;
@@ -1293,7 +1012,7 @@
         case GET_DEVICE_STATUS:
             result = ping_picoscope(vdp->mp->handle); 
             if ( result != 0 ) {
-                log_message(pbi->name, "Cannot ping device.", result);
+                log_message(vdp->mp, pbi->name, "Cannot ping device.", result);
                 pbi->val = 0;
                 break;
             }
@@ -1308,7 +1027,7 @@
 
             int16_t channel_status = get_channel_status(vdp->mp->channel_configs[channel_index].channel); 
             if (channel_status == -1) {
-                log_message(pbi->name, "Cannot get channel status.", channel_status);
+                log_message(vdp->mp, pbi->name, "Cannot get channel status.", channel_status);
             }
             pbi->val = channel_status;
             pbi->rval = channel_status;
@@ -1548,7 +1267,7 @@
             int16_t resolution = (int)pmbbo->rval; 
             result = set_device_resolution(resolution, vdp->mp->handle); 
             if (result !=0) {
-                log_message(pmbbo->name, "Error setting device resolution.", result);
+                log_message(vdp->mp, pmbbo->name, "Error setting device resolution.", result);
             }
             break;  
 
@@ -1566,7 +1285,7 @@
                 result = set_channel_on(vdp->mp->channel_configs[channel_index], vdp->mp->handle);
                 // If channel is not succesfully set on, return to previous value 
                 if (result != 0) {
-                    log_message(pmbbo->name, "Error setting coupling.", result);
+                    log_message(vdp->mp, pmbbo->name, "Error setting coupling.", result);
                     vdp->mp->channel_configs[channel_index].coupling = previous_coupling;
                 }
             }
@@ -1587,7 +1306,7 @@
                 result = set_channel_on(vdp->mp->channel_configs[channel_index], vdp->mp->handle);
                 // If channel is not succesfully set on, return to previous value 
                 if (result != 0) {
-                    log_message(pmbbo->name, "Error setting voltage range.", result);
+                    log_message(vdp->mp, pmbbo->name, "Error setting voltage range.", result);
                     vdp->mp->channel_configs[channel_index].range = previous_range;
                 }
             }
@@ -1627,7 +1346,7 @@
             ); 
             
             if (result != 0) {
-                log_message(pmbbo->name, "Error setting time per division.", result);
+                log_message(vdp->mp, pmbbo->name, "Error setting time per division.", result);
                 vdp->mp->sample_config.timebase_configs.time_per_division = previous_time_per_division; 
                 break; 
             }
@@ -1651,7 +1370,7 @@
             ); 
 
             if (result != 0) {
-                log_message(pmbbo->name, "Error setting time per division unit.", result);
+                log_message(vdp->mp, pmbbo->name, "Error setting time per division unit.", result);
                 vdp->mp->sample_config.timebase_configs.time_per_division_unit = previous_time_per_division_unit; 
                 break; 
             }
@@ -1903,7 +1622,7 @@
             int16_t resolution;
             uint32_t result = get_resolution(&resolution, vdp->mp->handle);
             if (result != 0) {
-                log_message(pmbbi->name, "Error getting device resolution.", result); 
+                log_message(vdp->mp, pmbbi->name, "Error getting device resolution.", result); 
                 break; 
             }
             pmbbi->rval = resolution;  
