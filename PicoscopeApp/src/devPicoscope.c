--- conflicted
+++ resolved
@@ -23,16 +23,14 @@
 
 #define MAX_SAMPLE_SIZE 1000000
 
-<<<<<<< HEAD
+
 int16_t result; 
 int8_t dataAcquisitionControl = 0;
 uint8_t dataAcquisitionFinished;
 epicsMutexId epics_acquisition_control_mutex;
 epicsMutexId epics_acquisition_thread_mutex;
 epicsMutexId epics_acquisition_pv_mutex;
-=======
-uint8_t capturing;
->>>>>>> ffc61b48
+
 
 enum ioType
 	{
@@ -1266,16 +1264,15 @@
 
 	switch (vdp->ioType)
 	{	
-<<<<<<< HEAD
+
 		case START_RETRIEVE_WAVEFORM:
 			pWaveformStart = pwaveform;
 			break;
-=======
+      
 		case GET_LOG: 
 			// Save log PV to process when errors occur
 			pLog = pwaveform; 
 			break; 
->>>>>>> ffc61b48
 
 		case UPDATE_WAVEFORM:
 			int channel_index = find_channel_index_from_record(pwaveform->name, channels); 
@@ -1352,16 +1349,11 @@
         status = run_block_capture(data->sample_config, &time_indisposed_ms, &dataAcquisitionControl);
 
         if (status != 0) {
-<<<<<<< HEAD
+
             epicsMutexLock(epics_acquisition_control_mutex);
-			dataAcquisitionFinished = 1;
+			      dataAcquisitionFinished = 1;
             epicsMutexUnlock(epics_acquisition_control_mutex);
-=======
-            epicsMutexLock(epics_shared_mutex);
-            capturing = 0;
-            epicsMutexUnlock(epics_shared_mutex);
-			log_message("", "Error capturing data block.", status);
->>>>>>> ffc61b48
+        		log_message("", "Error capturing data block.", status);
             fprintf(stderr, "run_block_capture Error with code: %d \n", status);
             break;
         }
