--- conflicted
+++ resolved
@@ -417,8 +417,6 @@
 		return 0;
 	}
 }	
-<<<<<<< HEAD
-=======
 // 	static long
 // 	special_linconv_ai(struct aiRecord *pai, int after)
 // 	{
@@ -428,13 +426,11 @@
 // 			/* pai->eslo = (pai->eguf - pai->egul) / 65535.0; */
 // 			return 0;
 // }
->>>>>>> 438d0e08
 
 /****************************************************************************************
   * Waveform - read a data array of values
  ****************************************************************************************/
 
-<<<<<<< HEAD
 //#include <waveformRecord.h>
 //
 //typedef long (*DEVSUPFUN_WAVEFORM)(struct waveformRecord *);
@@ -572,143 +568,4 @@
 //
 //        return 0;
 //}
-//
-=======
-// #include <waveformRecord.h>
-
-// typedef long (*DEVSUPFUN_WAVEFORM)(struct waveformRecord *);
-
-
-// static long init_record_waveform(struct waveformRecord *);
-// static long read_waveform(struct waveformRecord *);
-
-// struct
-//         {
-//         long         number;
-//         DEVSUPFUN_WAVEFORM report;
-//         DEVSUPFUN_WAVEFORM init;
-//         DEVSUPFUN_WAVEFORM init_record;
-//         DEVSUPFUN_WAVEFORM get_ioint_info;
-//         DEVSUPFUN_WAVEFORM write_lout;
-//         } devPicoscopeWaveform =
-//                 {
-//                 6,
-//                 NULL,
-//                 NULL,
-//                 init_record_waveform,
-//                 NULL,
-//                 read_waveform,
-//                 };
-
-// epicsExportAddress(dset, devPicoscopeWaveform);
-
-
-// static long init_record_waveform(struct waveformRecord * pwaveform)
-// {
-// 	struct instio  *pinst;
-//     struct PicoscopeData *vdp;
-
-
-//         if (pwaveform->inp.type != INST_IO)
-//                 {
-//                 errlogPrintf("%s: INP field type should be INST_IO\n", pwaveform->name);
-//                 return(S_db_badField);
-//                 }
-//         pwaveform->dpvt = calloc(sizeof(struct PicoscopeData), 1);
-//         if (pwaveform->dpvt == (void *)0)
-//                 {
-//                 errlogPrintf("%s: Failed to allocated memory\n", pwaveform->name);
-//                 return -1;
-//                 }
-
-//         pinst = &(pwaveform->inp.value.instio);
-//         vdp = (struct PicoscopeData *)pwaveform->dpvt;
-
-//         if (convertUSBSpectrometersParam(pinst->string, vdp->paramLabel)  <  0)
-//                 {
-//                 errlogPrintf("%s: Invalid format: \"@%s\"\n", pwaveform->name, pinst->string);
-//                 return(S_db_badField);
-//                 }
-//         vdp->ioType = findAioType(isOutput, vdp->paramLabel, &(vdp->cmdPrefix));
-
-//         if (vdp->ioType == UNKNOWN_IOTYPE)
-//                 {
-//                 errlogPrintf("%s: Invalid type: \"@%s\"\n", pwaveform->name, vdp->paramLabel);
-//                 return(S_db_badField);
-//                 }
-// 	spectra = (double*)calloc( pwaveform->nelm + 1, sizeof (double));
-// 	vdp->spectra = spectra;
-
-// 	if(isInitialised == 0){
-// 		initAcquisition(glb_index,glb_channel,glb_integration_usec,glb_averages,glb_boxcar);
-// 		isInitialised++;
-// 	}
-
-// 	switch (vdp->ioType)
-//                 {
-//         case AQUIRE_SPECTRUM:
-// 		printf("INIT AQUIRE_SPECTRUM Waveform\n");
-
-// 		break;
-// 	case GET_AXIS_INFO:
-// 		printf("INIT GET_AXIS_INFO Waveform\n");
-// 		getAxisInfo(glb_index, &pwaveform->nelm,spectra);
-// 		pwaveform->nord = pwaveform->nelm;
-
-// 		memcpy(pwaveform->bptr, spectra, pwaveform->nelm * sizeof (double) );
-//                 break;
-//         default:
-//                 printf("default, no init done\n");
-//                 }
-
-//         pwaveform->udf = FALSE;
-//         return 0;
-
-// }
-
-// static long
-// read_waveform (struct waveformRecord *pwaveform)
-// {
-//         int returnState;
-
-// 	double *spectra;
-
-//         struct PicoscopeData *vdp = (struct PicoscopeData *)pwaveform->dpvt;
-
-// 	spectra = vdp->spectra;
-//         switch (vdp->ioType)
-//                 {
-//         case AQUIRE_SPECTRUM:
-
-//         	debugprint("Doing Acquisition\n");
-//                 doAcquisition(glb_index,glb_channel,glb_integration_usec,glb_averages,glb_boxcar,glb_iterations, pwaveform->nelm, spectra);
-// 		/*for(int x = 0; x<pwaveform->nelm; x++){
-// 			debugprint("spectra[%d] = %f\n",x,spectra[x]);
-// 		}*/
-// 		pwaveform->nord = pwaveform->nelm;
-// 		returnState = 0;
-
-//                 break;
-// 	case GET_AXIS_INFO:
-// 		getAxisInfo(glb_index, &pwaveform->nelm,spectra);
-// 		pwaveform->nord = pwaveform->nelm;
-// 		returnState = 0;
-// 		break;
-//         default:
-// 		debugprint("default\n");
-//                 returnState = -1;
-//                 }
-
-//         if (returnState < 0)
-//                 {
-//                 if (recGblSetSevr(pwaveform, READ_ALARM, INVALID_ALARM)  &&  errVerbose
-//                     &&  (pwaveform->stat != READ_ALARM  ||  pwaveform->sevr != INVALID_ALARM))
-//                         errlogPrintf("%s: Read Error\n", pwaveform->name);
-//                 return 2;
-//                 }
-
-// 	memcpy(pwaveform->bptr, spectra, pwaveform->nelm * sizeof (double) );
-
-//         return 0;
-// }
->>>>>>> 438d0e08
+//