--- conflicted
+++ resolved
@@ -296,40 +296,6 @@
     switch (vdp->ioType)
     {
         // Channel configuration fbk
-<<<<<<< HEAD
-=======
-        case GET_CHANNEL_STATUS: 
-            record_name = pai->name; 
-            channel_index = find_channel_index_from_record(record_name, vdp->mp->channel_configs); 
-
-            int16_t channel_status = get_channel_status(vdp->mp->channel_configs[channel_index].channel); 
-            if (channel_status == -1) {
-                log_message(pai->name, "Cannot get channel status.", channel_status);
-            }
-            pai->val = channel_status;
-            break; 
-
-        case GET_COUPLING: 
-            record_name = pai->name; 
-            channel_index = find_channel_index_from_record(record_name, vdp->mp->channel_configs); 
-
-            pai->val = vdp->mp->channel_configs[channel_index].coupling;
-            break; 
-
-        case GET_RANGE: 
-            record_name = pai->name; 
-            channel_index = find_channel_index_from_record(record_name, vdp->mp->channel_configs); 
-
-            pai->val = vdp->mp->channel_configs[channel_index].range; 
-            break; 
-
-        case GET_BANDWIDTH: 
-            record_name = pai->name; 
-            channel_index = find_channel_index_from_record(record_name, vdp->mp->channel_configs); 
-
-            pai->val = vdp->mp->channel_configs[channel_index].bandwidth; 
-            break; 
->>>>>>> 274b095b
 
         case GET_ANALOG_OFFSET: 
             record_name = pai->name; 
@@ -506,84 +472,9 @@
             vdp->mp->sample_config.timebase_configs.num_divisions = (int) pao->val; 
 
             // Initialize timebase feedback only information to 0. 
-<<<<<<< HEAD
-            sample_configurations->timebase_configs.timebase = 0; 
-            sample_configurations->timebase_configs.sample_interval_secs = 0; 
-            sample_configurations->timebase_configs.sample_rate = 0; 
-=======
             vdp->mp->sample_config.timebase_configs.timebase = 0; 
             vdp->mp->sample_config.timebase_configs.sample_interval_secs = 0; 
             vdp->mp->sample_config.timebase_configs.sample_rate = 0; 
-            break; 
-
-        case SET_TIME_PER_DIVISION_UNIT: 
-            vdp->mp->sample_config.timebase_configs.time_per_division_unit = (int) pao->val; 
-            break;
-
-        case SET_TIME_PER_DIVISION: 
-            vdp->mp->sample_config.timebase_configs.time_per_division = (int) pao->val; 
-            break; 
-
-        case OPEN_PICOSCOPE: 
-            // On initialization open picoscope with default resolution. 
-            result = open_picoscope(resolution, device_serial_number);
-            if (result != 0) {
-                printf("Error opening picoscope with serial number %s\n", device_serial_number);
-                pao->val = 0; // Cannot connect to picoscope, set PV to OFF. 
-            }
-            break;
-        
-        // Following cases are specific to a channel
-        case SET_COUPLING:    
-            record_name = pao->name;
-            channel_index = find_channel_index_from_record(record_name, vdp->mp->channel_configs);     
-
-            vdp->mp->channel_configs[channel_index].coupling = (int)pao->val;
-            break;
-
-        case SET_RANGE: 
-            record_name = pao->name;
-            channel_index = find_channel_index_from_record(record_name, vdp->mp->channel_configs);     
-            
-            vdp->mp->channel_configs[channel_index].range = (int)pao->val;
-            break;
-
-        case SET_ANALOG_OFFSET: 
-            record_name = pao->name;
-            channel_index = find_channel_index_from_record(record_name, vdp->mp->channel_configs);     
-            
-            pAnalogOffestRecords[channel_index] = pao; 
-
-            double max_analog_offset = 0; 
-            double min_analog_offset = 0; 
-            result = get_analog_offset_limits(vdp->mp->channel_configs[channel_index].range, vdp->mp->channel_configs[channel_index].coupling, &max_analog_offset, &min_analog_offset);
-            
-            pao->drvh = max_analog_offset; 
-            pao->drvl = min_analog_offset;
-            break;
-
-        case SET_BANDWIDTH: 
-            record_name = pao->name;
-            channel_index = find_channel_index_from_record(record_name, vdp->mp->channel_configs);     
-
-            vdp->mp->channel_configs[channel_index].bandwidth = (int)pao->val;
-            break;
-
-        case SET_CHANNEL_ON:    
-
-            record_name = pao->name;
-            channel_index = find_channel_index_from_record(record_name, vdp->mp->channel_configs); 
-
-            // On initalization, set all channels off. 
-            result = set_channel_off((int)vdp->mp->channel_configs[channel_index].channel);
-            if (result != 0) {
-                printf("Error setting channel %s off.\n", record_name);
-            }
-            break;
-
-        case SET_TRIGGER_CHANNEL:
-            vdp->mp->trigger_config.channel = (enum Channel) pao->val;
->>>>>>> 274b095b
             break;
 
         case SET_TRIGGER_UPPER:
@@ -682,53 +573,33 @@
         
         case SET_ANALOG_OFFSET: 
             record_name = pao->name;
-            channel_index = find_channel_index_from_record(record_name, channels);     
+            channel_index = find_channel_index_from_record(record_name, vdp->mp->channel_configs);     
             
-            int16_t previous_analog_offset = channels[channel_index]->coupling;
+            int16_t previous_analog_offset = vdp->mp->channel_configs[channel_index].coupling;
 
             double max_analog_offset = 0; 
             double min_analog_offset = 0; 
-            result = get_analog_offset_limits(channels[channel_index]->range, channels[channel_index]->coupling, &max_analog_offset, &min_analog_offset);
+            result = get_analog_offset_limits(vdp->mp->channel_configs[channel_index].range, vdp->mp->channel_configs[channel_index].coupling, &max_analog_offset, &min_analog_offset);
             if (result != 0) {
                 log_message(pao->name, "Error getting analog offset limits.", result);
             }
 
-<<<<<<< HEAD
             pao->drvh = max_analog_offset; 
             pao->drvl = min_analog_offset;
 
-            channels[channel_index]->analog_offset = pao->val; 
+            vdp->mp->channel_configs[channel_index].analog_offset = pao->val; 
             
-            channel_status = get_channel_status(channels[channel_index]->channel); 
-=======
-           // Following cases are specific to a channel
-        case SET_COUPLING:    
-            record_name = pao->name;
-            channel_index = find_channel_index_from_record(record_name, vdp->mp->channel_configs); 
-
-            dbProcess((struct dbCommon *)pAnalogOffestRecords[channel_index]);     
-    
-            int16_t previous_coupling = vdp->mp->channel_configs[channel_index].coupling; 
-            vdp->mp->channel_configs[channel_index].coupling = (int)pao->val;
-
             channel_status = get_channel_status(vdp->mp->channel_configs[channel_index].channel); 
->>>>>>> 274b095b
             if (channel_status == 1) {
                 result = set_channel_on(&vdp->mp->channel_configs[channel_index]);
                 // If channel is not succesfully set on, return to previous value 
                 if (result != 0) {
-<<<<<<< HEAD
                     log_message(pao->name, "Error setting analog offset.", result);
-                    channels[channel_index]->analog_offset = previous_analog_offset;
-=======
-                    log_message(pao->name, "Error setting coupling.", result);
-                    vdp->mp->channel_configs[channel_index].coupling = previous_coupling;
->>>>>>> 274b095b
+                    vdp->mp->channel_configs[channel_index].analog_offset = previous_analog_offset;
                 }
             }
             break;
 
-<<<<<<< HEAD
         case SET_TRIGGER_UPPER:
             vdp->mp->trigger_config.thresholdUpper = (int16_t) pao->val;
             break;
@@ -746,38 +617,17 @@
                 vdp->mp->trigger_config.autoTriggerMicroSeconds = (uint32_t) pao->val; 
             }
             break; 
-=======
-        case SET_RANGE:
-            record_name = pao->name;
-            channel_index = find_channel_index_from_record(record_name, vdp->mp->channel_configs);     
-            
-
-            int16_t previous_range = vdp->mp->channel_configs[channel_index].range; 
-
-            vdp->mp->channel_configs[channel_index].range = (int)pao->val;
->>>>>>> 274b095b
 
         default:
                 returnState = -1;
     }
 
-<<<<<<< HEAD
     if (returnState < 0)
     {
         if (recGblSetSevr(pao, READ_ALARM, INVALID_ALARM)  &&  errVerbose
             &&  (pao->stat != READ_ALARM  ||  pao->sevr != INVALID_ALARM))
             {
                 errlogPrintf("%s: Read Error\n", pao->name);
-=======
-            channel_status = get_channel_status(vdp->mp->channel_configs[channel_index].channel); 
-            if (channel_status == 1){
-                result = set_channel_on(&vdp->mp->channel_configs[channel_index]);
-                // If channel is not succesfully set on, return to previous value 
-                if (result != 0) {
-                    log_message(pao->name, "Error setting voltage range.", result);
-                    vdp->mp->channel_configs[channel_index].range = previous_range;
-                }
->>>>>>> 274b095b
             }
         return 2;
     }else{
@@ -786,7 +636,6 @@
     return 0;
 }
 
-<<<<<<< HEAD
 /** 
  * Gets the channel from the record name formatted "OSCXXXX-XX:CH[A-B]:" and returns index of that channel 
  * from an array of ChannelConfigs. 
@@ -796,7 +645,7 @@
  * 
  * @returns Index of channel in the channels array if successful, otherwise returns -1 
  * */
-inline int find_channel_index_from_record(const char* record_name, struct ChannelConfigs* channels[]) {
+inline int find_channel_index_from_record(const char* record_name, struct ChannelConfigs channel_configs[CHANNEL_NUM]) {
     char channel_str[4];
     sscanf(record_name, "%*[^:]:%4[^:]", channel_str);  // Extract the channel part, e.g., "CHA", "CHB", etc.
 
@@ -816,7 +665,7 @@
 
     // Find the index of the channel in the list
     for (int i = 0; i < 4; i++) {
-        if (channels[i]->channel == channel) {
+        if (channel_configs[i].channel == channel) {
             return i;  // Return index if channel matches
         }
     }
@@ -944,17 +793,6 @@
         case OPEN_PICOSCOPE: 
             // On initialization open picoscope with default resolution. 
             result = open_picoscope(resolution, device_serial_number);
-=======
-        case SET_ANALOG_OFFSET: 
-            record_name = pao->name;
-            channel_index = find_channel_index_from_record(record_name, vdp->mp->channel_configs);     
-            
-            int16_t previous_analog_offset = vdp->mp->channel_configs[channel_index].coupling;
-
-            double max_analog_offset = 0; 
-            double min_analog_offset = 0; 
-            result = get_analog_offset_limits(vdp->mp->channel_configs[channel_index].range, vdp->mp->channel_configs[channel_index].coupling, &max_analog_offset, &min_analog_offset);
->>>>>>> 274b095b
             if (result != 0) {
                 printf("Error opening picoscope with serial number %s\n", device_serial_number);
                 pbo->val = 0; // Cannot connect to picoscope, set PV to OFF. 
@@ -965,7 +803,6 @@
             record_name = pbo->name;
             channel_index = find_channel_index_from_record(record_name, channels); 
 
-<<<<<<< HEAD
             // On initalization, set all channels off. 
             result = set_channel_off((int)channels[channel_index]->channel);
             if (result != 0) {
@@ -1011,54 +848,19 @@
                 if (result != 0) {
                     sprintf(message, "Error closing picoscope with serial number %s.", device_serial_number);
                     log_message(pbo->name, message, result);
-=======
-            vdp->mp->channel_configs[channel_index].analog_offset = pao->val; 
-            
-            channel_status = get_channel_status(vdp->mp->channel_configs[channel_index].channel); 
-            if (channel_status == 1) {
-                result = set_channel_on(&vdp->mp->channel_configs[channel_index]);
-                // If channel is not succesfully set on, return to previous value 
-                if (result != 0) {
-                    log_message(pao->name, "Error setting analog offset.", result);
-                    vdp->mp->channel_configs[channel_index].analog_offset = previous_analog_offset;
                 }
             }
             break;
 
-        case SET_BANDWIDTH: 
-            record_name = pao->name;
-            channel_index = find_channel_index_from_record(record_name, vdp->mp->channel_configs);     
-            
-            int16_t previous_bandwidth = vdp->mp->channel_configs[channel_index].bandwidth;
-
-            vdp->mp->channel_configs[channel_index].bandwidth = (int)pao->val;
-
-            channel_status = get_channel_status(vdp->mp->channel_configs[channel_index].channel); 
-            if (channel_status == 1) {
-                result = set_channel_on(&vdp->mp->channel_configs[channel_index]);
-                // If channel is not succesfully set on, return to previous value 
-                if (result != 0) {
-                    log_message(pao->name, "Error setting bandwidth.", result);
-                    vdp->mp->channel_configs[channel_index].bandwidth = previous_bandwidth;
->>>>>>> 274b095b
-                }
-            }
-            break;
-
         case SET_CHANNEL_ON:    
-<<<<<<< HEAD
             record_name = pbo->name;
             channel_index = find_channel_index_from_record(record_name, channels); 
-=======
-            record_name = pao->name;
-            channel_index = find_channel_index_from_record(record_name, vdp->mp->channel_configs); 
->>>>>>> 274b095b
 
             pv_value = pbo->val;
 
             // If PV value is 1 (ON) set channel on 
             if (pv_value == 1) { 
-                result = set_channel_on(&vdp->mp->channel_configs[channel_index]);
+                result = set_channel_on(channels[channel_index]);
                 if (result != 0) {
                     log_message(pbo->name, "Error setting channel on.", result);
                     pbo->val = 0; 
@@ -1066,7 +868,7 @@
                 }
             } 
             else {
-                result = set_channel_off((int)vdp->mp->channel_configs[channel_index].channel);
+                result = set_channel_off((int)channels[channel_index]->channel);
                 if (result != 0) {
                     log_message(pbo->name, "Error setting channel off.", result);
                     pbo->val = 0; 
@@ -1228,24 +1030,8 @@
 	return 0;
 }
 
-<<<<<<< HEAD
-=======
-/** 
- * Gets the channel from the record name formatted "OSCXXXX-XX:CH[A-B]:" and returns index of that channel 
- * from an array of ChannelConfigs. 
- * 
- * @param record_name PV name formated "OSCXXXX-XX:CH[A-B]:"
- *           channels Array of ChannelConfigs 
- * 
- * @returns Index of channel in the channels array if successful, otherwise returns -1 
- * */
-inline int find_channel_index_from_record(const char* record_name, struct ChannelConfigs channel_configs[CHANNEL_NUM]) {
-    char channel_str[4];
-    sscanf(record_name, "%*[^:]:%4[^:]", channel_str);  // Extract the channel part, e.g., "CHA", "CHB", etc.
->>>>>>> 274b095b
-
-
-<<<<<<< HEAD
+
+
  //------------------------------------- END BI/BO --------------------------------------//
 
 
@@ -1287,14 +1073,6 @@
 
 
 #define MBBIO_TYPE_SIZE    (sizeof (MbbioType) / sizeof (struct mbbioType))
-=======
-    // Find the index of the channel in the list
-    for (int i = 0; i < 4; i++) {
-        if (channel_configs[i].channel == channel) {
-            return i;  // Return index if channel matches
-        }
-    }
->>>>>>> 274b095b
 
 struct PicoscopeMbbioData
     {   
