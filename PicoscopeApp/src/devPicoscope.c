#include <ctype.h>
#include <stdio.h>
#include <string.h>
#include <math.h>
#include <time.h>
#include <cantProceed.h>
#include <dbDefs.h>
#include <dbAccess.h>
#include <recSup.h>
#include <recGbl.h>
#include <devSup.h>
#include <link.h>
#include <epicsTypes.h>
#include <alarm.h>
#include <aiRecord.h>
#include <stringinRecord.h>
#include <menuConvert.h>
#include <epicsExport.h>
#include <errlog.h>
#include <epicsMutex.h>
#include "picoscopeConfig.h"
#include "drvPicoscope.h"

#define MAX_SAMPLE_SIZE 1000000

int16_t result; 
uint8_t capturing;

enum ioType
	{
	UNKNOWN_IOTYPE, // default case, must be 0 
	OPEN_PICOSCOPE,
	GET_DEVICE_STATUS,
	SET_RESOLUTION,
	GET_RESOLUTION,
	SET_NUM_SAMPLES,
	GET_NUM_SAMPLES,
	SET_DOWN_SAMPLE_RATIO,
	GET_DOWN_SAMPLE_RATIO,
	SET_DOWN_SAMPLE_RATIO_MODE,
	GET_DOWN_SAMPLE_RATIO_MODE,
	SET_TRIGGER_POSITION_RATIO,
	GET_TRIGGER_POSITION_RATIO,
  	GET_SERIAL_NUM,
  	GET_DEVICE_INFO,
	SET_CHANNEL_ON,
	GET_CHANNEL_STATUS,
	SET_COUPLING,
	GET_COUPLING,
	SET_RANGE, 
	GET_RANGE,
	SET_ANALOG_OFFSET,
	GET_ANALOG_OFFSET,
	GET_MAX_ANALOG_OFFSET,
	GET_MIN_ANALOG_OFFSET,
	SET_BANDWIDTH, 
	GET_BANDWIDTH,
	START_RETRIEVE_WAVEFORM,
	STOP_RETRIEVE_WAVEFORM,
	UPDATE_WAVEFORM,
	DEVICE_TO_OPEN,
<<<<<<< HEAD
	SET_TRIGGER_DIRECTION,
	GET_TRIGGER_DIRECTION,
	SET_TRIGGER_CHANNEL,
	GET_TRIGGER_CHANNEL,
	SET_TRIGGER_MODE,
	GET_TRIGGER_MODE,
	SET_TRIGGER_UPPER,
	GET_TRIGGER_UPPER,
	SET_TRIGGER_LOWER,
	GET_TRIGGER_LOWER,
=======
	SET_TRIGGER_DIRECTION, 
	GET_SAMPLE_INTERVAL,
	SET_TIME_PER_DIVISION_UNIT, 
	GET_TIME_PER_DIVISION_UNIT, 
	SET_TIME_PER_DIVISION, 
	GET_TIME_PER_DIVISION, 
	SET_NUM_DIVISIONS,
	GET_NUM_DIVISIONS, 
	GET_SAMPLE_RATE, 
	GET_TIMEBASE,
>>>>>>> c0340793
	};
enum ioFlag
	{
	isOutput = 0,
	isInput = 1
	};
static struct aioType
	{
		char *label;
		enum ioFlag flag;
		enum ioType ioType;
		char *cmdp;
	} AioType[] =
    {
		{"open_picoscope", isOutput, OPEN_PICOSCOPE, ""},
		{"get_device_status", isInput, GET_DEVICE_STATUS, ""},
		{"set_resolution", isOutput, SET_RESOLUTION, ""},
		{"get_resolution", isInput, GET_RESOLUTION, ""},
		{"set_num_samples", isOutput, SET_NUM_SAMPLES, ""},
		{"get_num_samples", isInput, GET_NUM_SAMPLES, ""},
		{"get_timebase", isInput, GET_TIMEBASE, ""},
		{"set_down_sampling_ratio", isOutput, SET_DOWN_SAMPLE_RATIO, ""},
		{"get_down_sampling_ratio", isInput, GET_DOWN_SAMPLE_RATIO, ""},
		{"set_down_sampling_ratio_mode", isOutput, SET_DOWN_SAMPLE_RATIO_MODE, ""},
		{"get_down_sampling_ratio_mode", isInput, GET_DOWN_SAMPLE_RATIO_MODE, ""},
		{"set_trigger_position_ratio", isOutput, SET_TRIGGER_POSITION_RATIO, "" },
		{"get_trigger_position_ratio", isInput, GET_TRIGGER_POSITION_RATIO, "" },
	 	{"get_device_info", isInput, GET_DEVICE_INFO, "" },
		{"set_channel_on", isOutput, SET_CHANNEL_ON, ""}, 
		{"get_channel_status", isInput, GET_CHANNEL_STATUS, ""}, 
		{"set_coupling", isOutput, SET_COUPLING, "" },
		{"get_coupling", isInput, GET_COUPLING, ""},
		{"set_range", isOutput, SET_RANGE,   "" }, 
		{"get_range", isInput, GET_RANGE, ""},
		{"set_analog_offset", isOutput, SET_ANALOG_OFFSET, ""},
		{"get_analog_offset", isInput, GET_ANALOG_OFFSET, ""},
		{"get_max_analog_offset", isInput, GET_MAX_ANALOG_OFFSET, ""},
		{"get_min_analog_offset", isInput, GET_MIN_ANALOG_OFFSET, ""},
		{"set_bandwidth", isOutput, SET_BANDWIDTH, "" }, 
		{"get_bandwidth", isInput, GET_BANDWIDTH, "" }, 
		{"start_retrieve_waveform", isInput, START_RETRIEVE_WAVEFORM, "" },
		{"stop_retrieve_waveform", isInput, STOP_RETRIEVE_WAVEFORM, "" },
		{"update_waveform", isInput, UPDATE_WAVEFORM, "" },
		{"device_to_open", isOutput, DEVICE_TO_OPEN, ""},
<<<<<<< HEAD
		{"set_trigger_direction", isOutput, SET_TRIGGER_DIRECTION, ""},
		{"get_trigger_direction", isInput, GET_TRIGGER_DIRECTION, ""},
		{"set_trigger_channel", isOutput, SET_TRIGGER_CHANNEL, ""},
		{"get_trigger_channel", isInput, GET_TRIGGER_CHANNEL, ""},
		{"set_trigger_mode", isOutput, SET_TRIGGER_MODE, ""},
		{"get_trigger_mode", isInput, GET_TRIGGER_MODE, ""},
		{"set_trigger_upper", isOutput, SET_TRIGGER_UPPER, ""},
		{"get_trigger_upper", isInput, GET_TRIGGER_UPPER, ""},
		{"set_trigger_lower", isOutput, SET_TRIGGER_LOWER, ""},
		{"get_trigger_lower", isInput, GET_TRIGGER_LOWER, ""},
=======
		{"set_trigger_direction", isOutput, SET_TRIGGER_DIRECTION, ""}, 
		{"get_sample_interval", isInput, GET_SAMPLE_INTERVAL, "" },
		{"get_sample_rate", isInput, GET_SAMPLE_RATE, ""},
		{"set_time_per_division_unit", isOutput, SET_TIME_PER_DIVISION_UNIT, ""},
		{"get_time_per_division_unit", isInput, GET_TIME_PER_DIVISION_UNIT, ""},
		{"set_time_per_division", isOutput, SET_TIME_PER_DIVISION, ""},
		{"get_time_per_division", isInput, GET_TIME_PER_DIVISION, ""},
		{"set_num_divisions", isOutput, SET_NUM_DIVISIONS, ""},
		{"get_num_divisions", isInput, GET_NUM_DIVISIONS, ""},

>>>>>>> c0340793
    };

#define AIO_TYPE_SIZE    (sizeof (AioType) / sizeof (struct aioType))

struct PicoscopeData
	{
		enum ioType ioType;
		char *cmdPrefix;
		char paramLabel[32];
		int paramValid;
	};

static enum ioType findAioType(enum ioFlag ioFlag, char *param, char **cmdString);
static enum ioType
findAioType(enum ioFlag ioFlag, char *param, char **cmdString)
{
	unsigned int i;

	for (i = 0; i < AIO_TYPE_SIZE; i ++)
		if (strcmp(param, AioType[i].label) == 0  &&  AioType[i].flag == ioFlag)
			{
			*cmdString = AioType[i].cmdp;
			return AioType[i].ioType;
			}

	return UNKNOWN_IOTYPE;
}

int
format_device_support_function(char *string, char *paramName)
{
        if (sscanf(string, "L:%s",paramName) != 1)
                return -1;
        return 0;
}


struct ChannelConfigs* channels[4] = {NULL}; // List of Picoscope channels and their configurations
struct TriggerConfigs* trigger_config = {NULL};
struct SampleConfigs* sample_configurations = NULL; // Configurations for data capture

char* record_name; 
int channel_index; 

/****************************************************************************************
 * AI Record
 ****************************************************************************************/

typedef long (*DEVSUPFUN_AI)(struct aiRecord *);

static long init_record_ai (struct aiRecord *pai);
static long read_ai (struct aiRecord *pai);
// static long special_linconv_ai(struct aiRecord *pai, int after);

struct
	{
	long         number;
	DEVSUPFUN_AI report;
	DEVSUPFUN_AI init;
	DEVSUPFUN_AI init_record;
	DEVSUPFUN_AI get_ioint_info;
	DEVSUPFUN_AI read;
	long (*special_linconv)(struct aiRecord *, int);
	} devPicoscopeAi =
		{
		6,
		NULL,
		NULL,
		init_record_ai,
		NULL,
		read_ai,
        NULL
		};

epicsExportAddress(dset, devPicoscopeAi);

int isInitialised = 0;

int16_t resolution; 

static long
init_record_ai (struct aiRecord *pai)
{	
    struct instio  *pinst;
	struct PicoscopeData *vdp;

    if (pai->inp.type != INST_IO)
    {
        // errlogPrintf("%s: INP field type should be INST_IO\n", pai->name);
        return(S_db_badField);
    }
    pai->dpvt = calloc(sizeof(struct PicoscopeData), 1);
    if (pai->dpvt == (void *)0){
    	// errlogPrintf("%s: Failed to allocated memory\n", pai->name);
	   return -1;
    }

    pinst = &(pai->inp.value.instio);
    vdp = (struct PicoscopeData *)pai->dpvt;

    if (format_device_support_function(pinst->string, vdp->paramLabel) != 0){
		printf("Error when getting function name: %s\n",vdp->paramLabel);
        return -1;
	}

	vdp->ioType = findAioType(isInput, vdp->paramLabel, &(vdp->cmdPrefix));

	if (vdp->ioType == UNKNOWN_IOTYPE){
		// errlogPrintf("%s: Invalid type: \"@%s\"\n", pai->name, vdp->paramLabel);
		printf("%s: Invalid type: \"@%s\"\n", pai->name, vdp->paramLabel);
		return(S_db_badField);
	}

	return 0;
}


static long
read_ai (struct aiRecord *pai){

	double max_analog_offset; 
	double min_analog_offset; 

	struct PicoscopeData *vdp = (struct PicoscopeData *)pai->dpvt;

	switch (vdp->ioType)
	{
		// Device configuration fbk
		case GET_DEVICE_STATUS:
			result = ping_picoscope(); 
			pai->val = result;
			break;

		case GET_RESOLUTION: 
			result = get_resolution(&resolution);

			pai->val = resolution;  
			break; 

		// Channel configuration fbk
		case GET_CHANNEL_STATUS: 
			record_name = pai->name; 
			channel_index = find_channel_index_from_record(record_name, channels); 

			int16_t channel_status = get_channel_status(channels[channel_index]->channel); 
			
			pai->val = channel_status;
			break; 

		case GET_COUPLING: 
			record_name = pai->name; 
			channel_index = find_channel_index_from_record(record_name, channels); 

			pai->val = channels[channel_index]->coupling;
			break; 

		case GET_RANGE: 
			record_name = pai->name; 
			channel_index = find_channel_index_from_record(record_name, channels); 

			pai->val = channels[channel_index]->range; 
			break; 

		case GET_BANDWIDTH: 
			record_name = pai->name; 
			channel_index = find_channel_index_from_record(record_name, channels); 

			pai->val = channels[channel_index]->bandwidth; 
			break; 

		case GET_ANALOG_OFFSET: 
			record_name = pai->name; 
			channel_index = find_channel_index_from_record(record_name, channels); 

			pai->val = channels[channel_index]->analog_offset; 
			break; 

		case GET_MAX_ANALOG_OFFSET: 
			record_name = pai->name;
			channel_index = find_channel_index_from_record(record_name, channels); 	

			result = get_analog_offset_limits(channels[channel_index]->range, channels[channel_index]->coupling, &max_analog_offset, &min_analog_offset);

			pai->val = max_analog_offset; 
			break;

		case GET_MIN_ANALOG_OFFSET: 
			record_name = pai->name;
			channel_index = find_channel_index_from_record(record_name, channels); 	

			result = get_analog_offset_limits(channels[channel_index]->range, channels[channel_index]->coupling, &max_analog_offset, &min_analog_offset);

			pai->val = min_analog_offset; 
			break;

		// Data configuration fbk 
		case GET_NUM_SAMPLES: 
			pai->val = sample_configurations->num_samples; 
			break; 

		case GET_DOWN_SAMPLE_RATIO: 
			pai->val = sample_configurations->down_sample_ratio; 
			break; 

		case GET_DOWN_SAMPLE_RATIO_MODE: 
			pai->val = sample_configurations->down_sample_ratio_mode; 
			
			break;

		case GET_TRIGGER_POSITION_RATIO: 
			pai->val = sample_configurations->trigger_position_ratio;
			break; 

		case GET_NUM_DIVISIONS: 
			pai->val = sample_configurations->timebase_configs.num_divisions;
			break; 
		
		case GET_TIME_PER_DIVISION: 
			pai->val = sample_configurations->timebase_configs.time_per_division; 
			break; 
		
		case GET_TIME_PER_DIVISION_UNIT: 
			pai->val = sample_configurations->timebase_configs.time_per_division_unit; 
			break;
		
		case GET_SAMPLE_RATE: 
			pai->val = sample_configurations->timebase_configs.sample_rate; 
			break;
			
		case GET_TIMEBASE: 
			pai->val = sample_configurations->timebase_configs.timebase; 
			break; 
		
		case GET_SAMPLE_INTERVAL: 
			pai->val = sample_configurations->timebase_configs.sample_interval_secs; 
			break; 

		case GET_TRIGGER_DIRECTION:
			float direction_value;
			// Handle window mode
			if (trigger_config->thresholdMode == WINDOW) {
			    switch (trigger_config->thresholdDirection) {
			        case INSIDE:
			            direction_value = 11;
			            break;
			        case OUTSIDE:
			            direction_value = 12;
			            break;
			        case ENTER:
			            direction_value = 13;
			            break;
			        case EXIT:
			            direction_value = 14;
			            break;
			        case ENTER_OR_EXIT:
			            direction_value = 15;
			            break;
			        default:
			            direction_value = trigger_config->thresholdDirection;
			            break;
			    }
			} else {
			    direction_value = trigger_config->thresholdDirection;
			}
			
			pai->val = direction_value;
			
			break;
			
		case GET_TRIGGER_CHANNEL: 
			if(trigger_config->channel == TRIGGER_AUX){
				pai->val = 4;
			}else{

				pai->val = trigger_config->channel;
			}
			break;

		case GET_TRIGGER_MODE:
			pai->val = trigger_config->thresholdMode;
			break;

		case GET_TRIGGER_UPPER:
			pai->val = trigger_config->thresholdUpper;
			break;

		case GET_TRIGGER_LOWER:
			pai->val = trigger_config->thresholdLower;
			break;

		default:
			return 2;

	}
	return 2;

}	

/****************************************************************************************
 * AO Record
 ****************************************************************************************/

#include <aoRecord.h>

typedef long (*DEVSUPFUN_AO)(struct aoRecord *);

static long init_record_ao(struct aoRecord *pao);
static long write_ao (struct aoRecord *pao);

struct
	{
	long         number;
	DEVSUPFUN_AO report;
	DEVSUPFUN_AO init;
	DEVSUPFUN_AO init_record;
	DEVSUPFUN_AO get_ioint_info;
	DEVSUPFUN_AO write_lout;
	// DEVSUPFUN   special_linconv;
	} devPicoscopeAo =
		{
		6,
		NULL,
		NULL,
		init_record_ao,
		NULL,
		write_ao, 
		};

epicsExportAddress(dset, devPicoscopeAo);

int8_t* device_serial_number; 
<<<<<<< HEAD
aoRecord* trigger_pao[3] = {NULL};
=======
struct aoRecord* pAnalogOffestRecords[CHANNEL_NUM];
>>>>>>> c0340793
static long
init_record_ao (struct aoRecord *pao)
{	
	
	// Allocate memory for each channel
	for (int i = 0; i < 4; i++) {
		if (channels[i] == NULL) {
			channels[i] = (struct ChannelConfigs*)malloc(sizeof(struct ChannelConfigs));
		}
		if (trigger_config == NULL) {
			trigger_config = (struct TriggerConfigs*)malloc(sizeof(struct TriggerConfigs));
		}
	}
	channels[0]->channel = CHANNEL_A;
	channels[1]->channel = CHANNEL_B;
	channels[2]->channel = CHANNEL_C;
	channels[3]->channel = CHANNEL_D;

    if (sample_configurations == NULL) {
        sample_configurations = (struct SampleConfigs*)malloc(sizeof(struct SampleConfigs));
    }	

    struct instio  *pinst;
	struct PicoscopeData *vdp;

    if (pao->out.type != INST_IO)
    {
        errlogPrintf("%s: INP field type should be INST_IO\n", pao->name);
        return(S_db_badField);
    }
    pao->dpvt = calloc(sizeof(struct PicoscopeData), 1);
    if (pao->dpvt == (void *)0)
    {
    	errlogPrintf("%s: Failed to allocated memory\n", pao->name);
    	return -1;
    }
  
    pinst = &(pao->out.value.instio);
    vdp = (struct PicoscopeData *)pao->dpvt;

    if (format_device_support_function(pinst->string, vdp->paramLabel) != 0)
		{
			printf("Error when getting function name: %s\n",vdp->paramLabel);
            return -1;
		}

	vdp->ioType = findAioType(isOutput, vdp->paramLabel, &(vdp->cmdPrefix));

	if (vdp->ioType == UNKNOWN_IOTYPE)
	{
    	errlogPrintf("%s: Invalid type: \"%s\"\n", pao->name, vdp->paramLabel);
    	return(S_db_badField);
	}

	pao->udf = FALSE;

	switch (vdp->ioType)	
    {	
		case DEVICE_TO_OPEN: 
			device_serial_number = (int8_t*)pao->name;
			break; 

		case SET_RESOLUTION: 
			resolution = (int)pao->val; 
			break;

		case SET_NUM_SAMPLES: 
			sample_configurations->num_samples = (int)pao->val; 
			break; 

		case SET_DOWN_SAMPLE_RATIO: 
			sample_configurations->down_sample_ratio = (int)pao->val; 
			break; 
		
		case SET_DOWN_SAMPLE_RATIO_MODE: 
			sample_configurations->down_sample_ratio_mode = (int)pao->val; 
			break; 

		case SET_TRIGGER_POSITION_RATIO:
			sample_configurations->trigger_position_ratio = (int)pao->val;
			break;

		case SET_NUM_DIVISIONS: 
			sample_configurations->timebase_configs.num_divisions = (int) pao->val; 

			// Initialize timebase feedback only information to 0. 
			sample_configurations->timebase_configs.timebase = 0; 
			sample_configurations->timebase_configs.sample_interval_secs = 0; 
			sample_configurations->timebase_configs.sample_rate = 0; 
			break; 

		case SET_TIME_PER_DIVISION_UNIT: 
			sample_configurations->timebase_configs.time_per_division_unit = (int) pao->val; 
			break;

		case SET_TIME_PER_DIVISION: 
			sample_configurations->timebase_configs.time_per_division = (int) pao->val; 
			break; 

		case OPEN_PICOSCOPE: 
			// On initialization open picoscope with default resolution. 
			result = open_picoscope(resolution, device_serial_number);
			if (result != 0) {
				printf("Error opening picoscope with serial number %s\n", device_serial_number);
				pao->val = 0; // Cannot connect to picoscope, set PV to OFF. 
			}
			break;
		
		// Following cases are specific to a channel
        case SET_COUPLING:	
			record_name = pao->name;
			channel_index = find_channel_index_from_record(record_name, channels); 	
			
			channels[channel_index]->coupling = (int)pao->val;
			break;

		case SET_RANGE: 
		 	record_name = pao->name;
			channel_index = find_channel_index_from_record(record_name, channels); 	
			
			channels[channel_index]->range = (int)pao->val;
			break;

		case SET_ANALOG_OFFSET: 
			record_name = pao->name;
			channel_index = find_channel_index_from_record(record_name, channels); 	
			
			pAnalogOffestRecords[channel_index] = pao; 

			double max_analog_offset = 0; 
			double min_analog_offset = 0; 
			result = get_analog_offset_limits(channels[channel_index]->range, channels[channel_index]->coupling, &max_analog_offset, &min_analog_offset);
			
			pao->drvh = max_analog_offset; 
			pao->hopr = max_analog_offset;

			pao->drvl = min_analog_offset;
			pao->lopr = min_analog_offset; 
			break;

		case SET_BANDWIDTH: 
			record_name = pao->name;
			channel_index = find_channel_index_from_record(record_name, channels); 	

			channels[channel_index]->bandwidth= (int)pao->val;
			break;

		case SET_CHANNEL_ON:	

			record_name = pao->name;
			channel_index = find_channel_index_from_record(record_name, channels); 

			// On initalization, set all channels off. 
			result = set_channel_off((int)channels[channel_index]->channel);
			if (result != 0) {
				printf("Error setting channel %s off.\n", record_name);
			}
			break;

		case SET_TRIGGER_DIRECTION:
			trigger_config->thresholdDirection = (enum ThresholdDirection) pao->val;
			break;

		case SET_TRIGGER_CHANNEL:
			trigger_config->channel = (enum Channel) pao->val;
			 
			break;

		case SET_TRIGGER_MODE:
			trigger_config->thresholdMode = (enum ThresholdMode) pao->val;
			trigger_pao[0] = pao;
			break;

		case SET_TRIGGER_UPPER:
			trigger_config->thresholdUpper = (int16_t) pao->val;
			trigger_pao[1] = pao;
			break;

		case SET_TRIGGER_LOWER:
			trigger_config->thresholdLower = (int16_t) pao->val;
			trigger_pao[2] = pao;
			break;
		default:
            return 0;
    }

	return 2;
}



static long
write_ao (struct aoRecord *pao)
{	
	uint32_t timebase = 0; 
	double sample_interval = 0; 
	double sample_rate = 0; 
	int16_t channel_status = 0;
	struct PicoscopeData *vdp;
	int returnState = 0;

    vdp = (struct PicoscopeData *)pao->dpvt;

	switch (vdp->ioType)
    {		
		case SET_RESOLUTION: 
			resolution = (int)pao->val; 
			result = set_device_resolution(resolution); 
			if (result !=0) {
				printf("Error setting picoscope resolution.\n");
			}
			break;
		
		case SET_TIME_PER_DIVISION_UNIT: 
			int16_t previous_time_per_division_unit = sample_configurations->timebase_configs.time_per_division_unit;
			sample_configurations->timebase_configs.time_per_division_unit = (int) pao->val; 

			result = get_valid_timebase_configs(
				sample_configurations->timebase_configs, 
				sample_configurations->num_samples,
				&sample_interval, 
				&timebase, 
				&sample_rate
			); 

			if (result != 0) {
				sample_configurations->timebase_configs.time_per_division_unit = previous_time_per_division_unit; 
				break; 
			}
			
			sample_configurations->timebase_configs.sample_interval_secs = sample_interval;
			sample_configurations->timebase_configs.timebase = timebase;
			sample_configurations->timebase_configs.sample_rate = sample_rate;  
			break; 

		case SET_TIME_PER_DIVISION: 
			double previous_time_per_division = sample_configurations->timebase_configs.time_per_division; 
			sample_configurations->timebase_configs.time_per_division = (int) pao->val; 

			result = get_valid_timebase_configs(
				sample_configurations->timebase_configs, 
				sample_configurations->num_samples,
				&sample_interval, 
				&timebase, 
				&sample_rate
			); 
			
			if (result != 0) {
				sample_configurations->timebase_configs.time_per_division = previous_time_per_division; 
				break; 
			}

			sample_configurations->timebase_configs.sample_interval_secs = sample_interval;
			sample_configurations->timebase_configs.timebase = timebase;
			sample_configurations->timebase_configs.sample_rate = sample_rate;  
			break; 

		case SET_NUM_DIVISIONS: 
			int16_t previous_num_divisions = sample_configurations->timebase_configs.num_divisions; 
			sample_configurations->timebase_configs.num_divisions = (int) pao->val; 

			result = get_valid_timebase_configs(
				sample_configurations->timebase_configs, 
				sample_configurations->num_samples,
				&sample_interval, 
				&timebase, 
				&sample_rate
			); 

			if (result != 0) {
				sample_configurations->timebase_configs.num_divisions = previous_num_divisions; 
				break; 
			}

			sample_configurations->timebase_configs.sample_interval_secs = sample_interval;
			sample_configurations->timebase_configs.timebase = timebase;
			sample_configurations->timebase_configs.sample_rate = sample_rate;  
			break; 

		case SET_NUM_SAMPLES:

			uint64_t previous_num_samples = sample_configurations->num_samples; 
			sample_configurations->num_samples = (int) pao->val; 
 
 			result = get_valid_timebase_configs(
				sample_configurations->timebase_configs, 
				sample_configurations->num_samples,
				&sample_interval, 
				&timebase, 
				&sample_rate
			); 

			if (result != 0) {
				sample_configurations->num_samples = previous_num_samples; 
				break; 
			}

			sample_configurations->timebase_configs.sample_interval_secs = sample_interval;
			sample_configurations->timebase_configs.timebase = timebase;
			sample_configurations->timebase_configs.sample_rate = sample_rate;  
			break;  
			
		case SET_DOWN_SAMPLE_RATIO: 
			sample_configurations->down_sample_ratio = (int)pao->val; 
			break; 
		
		case SET_DOWN_SAMPLE_RATIO_MODE: 
			sample_configurations->down_sample_ratio_mode = (int)pao->val; 
			break; 

		case SET_TRIGGER_POSITION_RATIO:
			sample_configurations->trigger_position_ratio = (float)pao->val;
			break;  
			
		case OPEN_PICOSCOPE: 
			int pv_value = (int)pao->val; 
			
			if (pv_value == 1){
				result = open_picoscope(resolution, device_serial_number);
				if (result != 0) {
					printf("Error opening picoscope with serial number %s\n", device_serial_number);
				}
			} else {
				result = close_picoscope(); 
				if (result != 0) {
					printf("Error closing picoscope.\n");
				}
			}
			break;

       	// Following cases are specific to a channel
        case SET_COUPLING:	
			record_name = pao->name;
			channel_index = find_channel_index_from_record(record_name, channels); 

			dbProcess((struct dbCommon *)pAnalogOffestRecords[channel_index]); 	
	
			int16_t previous_coupling = channels[channel_index]->coupling; 
			channels[channel_index]->coupling = (int)pao->val;

			channel_status = get_channel_status(channels[channel_index]->channel); 
			if (channel_status == 1) {
				result = set_channel_on(channels[channel_index]);
				// If channel is not succesfully set on, return to previous value 
				if (result != 0) {
					printf("Error setting %s to %d.\n", record_name, (int) pao->val);
					channels[channel_index]->coupling = previous_coupling;
					printf("Resetting to previous coupling.\n");
				}
			}
			break;

		case SET_RANGE:
			record_name = pao->name;
			channel_index = find_channel_index_from_record(record_name, channels); 	
			

			int16_t previous_range = channels[channel_index]->range; 

			channels[channel_index]->range = (int)pao->val;

			dbProcess((struct dbCommon *)pAnalogOffestRecords[channel_index]); 	

			channel_status = get_channel_status(channels[channel_index]->channel); 
			if (channel_status == 1){
				result = set_channel_on(channels[channel_index]);
				// If channel is not succesfully set on, return to previous value 
				if (result != 0) {
					printf("Error setting %s to %d.\n", record_name, (int) pao->val);
					channels[channel_index]->range = previous_range;
					printf("Resetting to previous range.\n");
				}
			}
			break;

		case SET_ANALOG_OFFSET: 
			record_name = pao->name;
			channel_index = find_channel_index_from_record(record_name, channels); 	
			
			int16_t previous_analog_offset = channels[channel_index]->coupling;

			double max_analog_offset = 0; 
			double min_analog_offset = 0; 
			result = get_analog_offset_limits(channels[channel_index]->range, channels[channel_index]->coupling, &max_analog_offset, &min_analog_offset);
			
			pao->drvh = max_analog_offset; 
			pao->hopr = max_analog_offset;

			pao->drvl = min_analog_offset;
			pao->lopr = min_analog_offset; 

			channels[channel_index]->analog_offset = pao->val; 
			
			channel_status = get_channel_status(channels[channel_index]->channel); 
			if (channel_status == 1) {
				result = set_channel_on(channels[channel_index]);
				// If channel is not succesfully set on, return to previous value 
				if (result != 0) {
					printf("Error setting %s to %d.\n", record_name, (int) pao->val);
					channels[channel_index]->analog_offset = previous_analog_offset;
					printf("Resetting to previous analog offset.\n");
				}
			}
			break;

		case SET_BANDWIDTH: 
			record_name = pao->name;
			channel_index = find_channel_index_from_record(record_name, channels); 	
			
			int16_t previous_bandwidth = channels[channel_index]->bandwidth;

			channels[channel_index]->bandwidth= (int)pao->val;

			channel_status = get_channel_status(channels[channel_index]->channel); 
			if (channel_status == 1) {
				result = set_channel_on(channels[channel_index]);
				// If channel is not succesfully set on, return to previous value 
				if (result != 0) {
					printf("Error setting %s to %d.\n", record_name, (int) pao->val);
					channels[channel_index]->bandwidth = previous_bandwidth;
					printf("Resetting to previous bandwidth.\n");
				}
			}
			break;

		case SET_CHANNEL_ON:	
			record_name = pao->name;
			channel_index = find_channel_index_from_record(record_name, channels); 

			pv_value = pao->val;

			// If PV value is 1 (ON) set channel on 
			if (pv_value == 1) { 
				result = set_channel_on(channels[channel_index]);
				if (result != 0) {
					printf("Error setting channel %s on.\n", record_name);
					pao->val = 0; 
				}
			} 
			else {
				result = set_channel_off((int)channels[channel_index]->channel);
				if (result != 0) {
					printf("Error setting channel %s off.\n", record_name);
					pao->val = 0; 
				}
			}	

			// Update timebase configs that are affected by the number of channels on. 
			result = get_valid_timebase_configs(
				sample_configurations->timebase_configs, 
				sample_configurations->num_samples,
				&sample_interval, 
				&timebase, 
				&sample_rate
			); 
			sample_configurations->timebase_configs.sample_interval_secs = sample_interval;
			sample_configurations->timebase_configs.timebase = timebase;
			sample_configurations->timebase_configs.sample_rate = sample_rate;  
			break;

		case SET_TRIGGER_DIRECTION:
			trigger_config->thresholdDirection = (enum ThresholdDirection) pao->val;
			break;

		case SET_TRIGGER_CHANNEL:
			trigger_config->channel = (enum Channel) pao->val;
			if (trigger_config->channel == TRIGGER_AUX)
			{
				for (size_t i = 0; i < 3; i++)
				{
					trigger_pao[i]->val = 0;
					dbProcess((struct dbCommon *)trigger_pao[i]);
				}
			}
			break;

		case SET_TRIGGER_MODE:
			trigger_config->thresholdMode = (enum ThresholdMode) pao->val;
			break;

		case SET_TRIGGER_UPPER:
			trigger_config->thresholdUpper = (int16_t) pao->val;
			break;

		case SET_TRIGGER_LOWER:
			trigger_config->thresholdLower = (int16_t) pao->val;
			break;

        default:
                returnState = -1;
	}

	if (returnState < 0)
    {
        if (recGblSetSevr(pao, READ_ALARM, INVALID_ALARM)  &&  errVerbose
            &&  (pao->stat != READ_ALARM  ||  pao->sevr != INVALID_ALARM))
			{
                errlogPrintf("%s: Read Error\n", pao->name);
			}
		return 2;
    }

	return 0;
}

/** 
 * Gets the channel from the record name formatted "OSCXXXX-XX:CH[A-B]:" and returns index of that channel 
 * from an array of ChannelConfigs. 
 * 
 * @param record_name PV name formated "OSCXXXX-XX:CH[A-B]:"
 * 		  channels Array of ChannelConfigs 
 * 
 * @returns Index of channel in the channels array if successful, otherwise returns -1 
 * */
int find_channel_index_from_record(const char* record_name, struct ChannelConfigs* channels[]) {
    char channel_str[4];
    sscanf(record_name, "%*[^:]:%4[^:]", channel_str);  // Extract the channel part, e.g., "CHA", "CHB", etc.

    enum Channel channel;
    if (strcmp(channel_str, "CHA") == 0) {
        channel = CHANNEL_A;
    } else if (strcmp(channel_str, "CHB") == 0) {
        channel = CHANNEL_B;
    } else if (strcmp(channel_str, "CHC") == 0) {
        channel = CHANNEL_C;
    } else if (strcmp(channel_str, "CHD") == 0) {
        channel = CHANNEL_D;
    } else {
		printf("Channel not found from record name: %s.\n", record_name); 
        return -1;  // Invalid channel
    }

    // Find the index of the channel in the list
    for (int i = 0; i < 4; i++) {
        if (channels[i]->channel == channel) {
            return i;  // Return index if channel matches
        }
    }

    return -1;  // Channel not found
}

/****************************************************************************************
 * Stringin - read a data array of values
 ****************************************************************************************/

typedef long (*DEVSUPFUN_STRINGIN)(struct stringinRecord *);


static long init_record_stringin(struct stringinRecord *);
static long read_stringin(struct stringinRecord *);

struct
        {
			long         number;
			DEVSUPFUN_STRINGIN report;
			DEVSUPFUN_STRINGIN init;
			DEVSUPFUN_STRINGIN init_record;
			DEVSUPFUN_STRINGIN get_ioint_info;
			DEVSUPFUN_STRINGIN read;
			// long (*special_linconv)(struct stringinRecord *, int);
        } devPicoscopeStringin =
                {
                6,
                NULL,
                NULL,
                init_record_stringin,
                NULL,
                read_stringin,
                };

epicsExportAddress(dset, devPicoscopeStringin);



static long
init_record_stringin(struct stringinRecord * pstringin)
{
	struct instio  *pinst;
    struct PicoscopeData *vdp;

	if (pstringin->inp.type != INST_IO)
	{
		printf("%s: INP field type should be INST_IO\n", pstringin->name);
		return(S_db_badField);
	}
	pstringin->dpvt = calloc(sizeof(struct PicoscopeData), 1);
	if (pstringin->dpvt == (void *)0)
	        {
	        printf("%s: Failed to allocated memory\n", pstringin->name);
	        return -1;
	        }
	pinst = &(pstringin->inp.value.instio);
	vdp = (struct PicoscopeData *)pstringin->dpvt;

    if (format_device_support_function(pinst->string, vdp->paramLabel) != 0)
		{
			printf("Error when getting function name: %s\n",vdp->paramLabel);
            return -1;
		}
    vdp->ioType = findAioType(isInput, vdp->paramLabel, &(vdp->cmdPrefix));
	if (vdp->ioType == UNKNOWN_IOTYPE){
		// errlogPrintf("%s: Invalid type: \"@%s\"\n", pai->name, vdp->paramLabel);
		printf("%s: Invalid type: \"@%s\"\n", pstringin->name, vdp->paramLabel);
		return(S_db_badField);
	}
	
	pstringin->udf = FALSE;

	switch (vdp->ioType)
	{
		case GET_DEVICE_INFO:
			int8_t* device_info = (int8_t*)"No device detected";
			result = get_device_info(&device_info);
			
			if (result != 0){
				printf("Error getting device information.\n");
			} 
			memcpy(pstringin->val, device_info, strlen((char *)device_info) + 1);
			
			break;
			
		default:
			return 0;
	}

	return 0;
}

static long
read_stringin (struct stringinRecord *pstringin){

	struct PicoscopeData *vdp = (struct PicoscopeData *)pstringin->dpvt;

	switch (vdp->ioType)
	{
		case GET_DEVICE_INFO:
			int8_t* device_info = (int8_t*)"No device detected";
			result = get_device_info(&device_info);
			
			if (result != 0){
				printf("Error getting device information.\n");
			} 
			memcpy(pstringin->val, device_info, strlen((char *)device_info) + 1);
			
			break;
			
		default:
			return 0;
	}
	
	return 0;

}	

/****************************************************************************************
  * Waveform - read a data array of values
 ****************************************************************************************/

#include <waveformRecord.h>

typedef long (*DEVSUPFUN_WAVEFORM)(struct waveformRecord *);


static long init_record_waveform(struct waveformRecord *);
static long read_waveform(struct waveformRecord *);

struct{
    long         number;
    DEVSUPFUN_WAVEFORM report;
    DEVSUPFUN_WAVEFORM init;
    DEVSUPFUN_WAVEFORM init_record;
    DEVSUPFUN_WAVEFORM get_ioint_info;
    // DEVSUPFUN_WAVEFORM write_lout;
    DEVSUPFUN_WAVEFORM read;
	
} devPicoscopeWaveform = {
	6,
	NULL,
	NULL,
	init_record_waveform,
	NULL,
	read_waveform,
};

epicsExportAddress(dset, devPicoscopeWaveform);

epicsMutexId epics_shared_mutex;
int16_t* waveform[CHANNEL_NUM];
int16_t waveform_size_actual;
int16_t waveform_size_max;
struct waveformRecord* pRecordUpdateWaveform[CHANNEL_NUM];

static long init_record_waveform(struct waveformRecord * pwaveform)
{
	struct instio  *pinst;
	struct PicoscopeData *vdp;

    if (pwaveform->inp.type != INST_IO)
	{
		errlogPrintf("%s: INP field type should be INST_IO\n", pwaveform->name);
		return(S_db_badField);
	}
    pwaveform->dpvt = calloc(sizeof(struct PicoscopeData), 1);
    if (pwaveform->dpvt == (void *)0)
    {
        errlogPrintf("%s: Failed to allocated memory\n", pwaveform->name);
        return -1;
    }

    pinst = &(pwaveform->inp.value.instio);
    vdp = (struct PicoscopeData *)pwaveform->dpvt;

    if (format_device_support_function(pinst->string, vdp->paramLabel) != 0)
    {
    	errlogPrintf("%s: Invalid format: \"@%s\"\n", pwaveform->name, pinst->string);
        return(S_db_badField);
    }
    vdp->ioType = findAioType(isInput, vdp->paramLabel, &(vdp->cmdPrefix));

    if (vdp->ioType == UNKNOWN_IOTYPE)
    {
    	errlogPrintf("%s: Invalid type: \"@%s\"\n", pwaveform->name, vdp->paramLabel);
        return(S_db_badField);
    }
	pwaveform->udf = FALSE;

	switch (vdp->ioType)
	{	
		case UPDATE_WAVEFORM:
			int channel_index = find_channel_index_from_record(pwaveform->name, channels); 
			pRecordUpdateWaveform[channel_index] = pwaveform;
			waveform[channel_index] = (int16_t*)malloc(sizeof(int16_t) * pwaveform->nelm);
			waveform_size_max = pwaveform->nelm;
			// printf("channel:%s, nelm:%d\n",pwaveform->name,(int)pwaveform->nelm);
			if (waveform[channel_index] == NULL) {
				// Handle memory allocation failure
				fprintf(stderr, "Memory allocation failed\n");
				return -1;
			}
    		memset(waveform[channel_index], 0, sizeof(int16_t) * pwaveform->nelm);
			break;

		case STOP_RETRIEVE_WAVEFORM:
			epics_shared_mutex = epicsMutexCreate();
			if (epics_shared_mutex == NULL) {
				fprintf(stderr, "Failed to create epics_shared_mutex mutex\n");
				return -1;
			}
			break;

		default:
			return 0;
	}

	return 0;
}

static long
read_waveform(struct waveformRecord *pwaveform){
    int16_t status;
	struct PicoscopeData *vdp = (struct PicoscopeData *)pwaveform->dpvt;
	struct ChannelConfigs* channel_configurations_local[CHANNEL_NUM] = {NULL};
	struct SampleConfigs* sample_configurations_local = NULL;
	struct TriggerConfigs* trigger_configurations_local = NULL;

	switch (vdp->ioType)
    {
		case START_RETRIEVE_WAVEFORM:

			if (epicsMutexLock(epics_shared_mutex) == epicsMutexLockTimeout) {
				fprintf(stderr, "Failed to lock mutex\n");
				return -1;
			}
			free(sample_configurations_local);
			sample_configurations_local = (struct SampleConfigs*)malloc(sizeof(struct SampleConfigs));
			if (!sample_configurations_local) {
				fprintf(stderr, "sample_configurations_local Memory allocation failed\n");
                free(sample_configurations_local);
				epicsMutexUnlock(epics_shared_mutex);;
				return -1;
			}

	        // Copy sample configurations to the local structure
    		*sample_configurations_local = *sample_configurations;
			
			// Make local copies of configurations, make sure the PV changes when processing won't cause error 
			for (size_t i = 0; i < CHANNEL_NUM; i++)
			{
				free(channel_configurations_local[i]);
				channel_configurations_local[i] = (struct ChannelConfigs*)malloc(sizeof(struct ChannelConfigs));
				if (!channel_configurations_local[i]) {
					fprintf(stderr, "channel_configurations_local Memory allocation failed\n");
					free(channel_configurations_local[i]);
					epicsMutexUnlock(epics_shared_mutex);;
					return -1;
				}
	        	// Copy channel configurations to the local structure
				*channel_configurations_local[i] = *channels[i];
			}


			// Ensure the number of samples does not exceed the maximum allowed by the waveform buffer
			if(sample_configurations_local->num_samples > waveform_size_max){
				printf("Sample size (%ld) exceeds the maximum available size (%d) for Picoscope. Setting sample size to the maximum value.\n", 
				sample_configurations_local->num_samples, waveform_size_max);
				sample_configurations_local->num_samples = waveform_size_max;
			}

			free(trigger_configurations_local);
			trigger_configurations_local = (struct TriggerConfigs*)malloc(sizeof(struct TriggerConfigs));
			if (!trigger_configurations_local) {
				fprintf(stderr, "trigger_configurations_local Memory allocation failed\n");
                free(trigger_configurations_local);
				epicsMutexUnlock(epics_shared_mutex);;
				return -1;
			}
    		*trigger_configurations_local = *trigger_config;
			
			status = setup_picoscope(waveform, channel_configurations_local, sample_configurations_local, trigger_configurations_local);
			if (status != 0) {
				fprintf(stderr, "setup_picoscope Error with code: %d \n",status);
				epicsMutexUnlock(epics_shared_mutex);;
				return status;
			}
			capturing = 1;
			while (1)
			{
				if(!capturing) break;
    			double time_indisposed_ms = 0;
				status = run_block_capture(sample_configurations_local, &time_indisposed_ms, &capturing);
				if (status != 0) {
					capturing = 0;
					fprintf(stderr, "run_block_capture Error with code: %d \n",status);
					epicsMutexUnlock(epics_shared_mutex);;
					return -1;
				}
				// Set the number of elements read in the waveform record, 
				waveform_size_actual = sample_configurations_local->num_samples;
				// Process the UPDATE_WAVEFORM subroutine to update waveform without return 0
				for (size_t i = 0; i < CHANNEL_NUM; i++)
				{
					channel_index = find_channel_index_from_record(pRecordUpdateWaveform[i]->name, channels);

					if (is_Channel_On(channel_configurations_local[channel_index]->channel))
					{
						dbProcess((struct dbCommon *)pRecordUpdateWaveform[i]);
					}
				}
			}

			if(status != 0){
				capturing = 0;
				fprintf(stderr, "start_retrieve_waveform Error with code: %d \n",status);
				epicsMutexUnlock(epics_shared_mutex);;
				return -1;
			}
			capturing = 0;

			epicsMutexUnlock(epics_shared_mutex);;

			break;

		case UPDATE_WAVEFORM:
			int channel_index = find_channel_index_from_record(pwaveform->name, channels); 

			if (!capturing) break;

			memcpy(pwaveform->bptr, waveform[channel_index], waveform_size_actual * sizeof(int16_t) );
			pwaveform->nord = waveform_size_actual;

			// printf("channel:%d, size:%d, wf:%d, bptr:%d\n",
			// channel_index, waveform_size_actual, waveform[channel_index][0], ((int16_t*)(pwaveform->bptr))[0]);

			break;
		
		case STOP_RETRIEVE_WAVEFORM:
			capturing = 0;
			break;

		default:
			if (recGblSetSevr(pwaveform, READ_ALARM, INVALID_ALARM)  &&  errVerbose
				&&  (pwaveform->stat != READ_ALARM  ||  pwaveform->sevr != INVALID_ALARM)){
					errlogPrintf("%s: Read Error\n", pwaveform->name);
				}
			return -1;
    	}

	return 0;
}
<|MERGE_RESOLUTION|>--- conflicted
+++ resolved
@@ -59,7 +59,6 @@
 	STOP_RETRIEVE_WAVEFORM,
 	UPDATE_WAVEFORM,
 	DEVICE_TO_OPEN,
-<<<<<<< HEAD
 	SET_TRIGGER_DIRECTION,
 	GET_TRIGGER_DIRECTION,
 	SET_TRIGGER_CHANNEL,
@@ -70,8 +69,6 @@
 	GET_TRIGGER_UPPER,
 	SET_TRIGGER_LOWER,
 	GET_TRIGGER_LOWER,
-=======
-	SET_TRIGGER_DIRECTION, 
 	GET_SAMPLE_INTERVAL,
 	SET_TIME_PER_DIVISION_UNIT, 
 	GET_TIME_PER_DIVISION_UNIT, 
@@ -81,7 +78,6 @@
 	GET_NUM_DIVISIONS, 
 	GET_SAMPLE_RATE, 
 	GET_TIMEBASE,
->>>>>>> c0340793
 	};
 enum ioFlag
 	{
@@ -126,7 +122,6 @@
 		{"stop_retrieve_waveform", isInput, STOP_RETRIEVE_WAVEFORM, "" },
 		{"update_waveform", isInput, UPDATE_WAVEFORM, "" },
 		{"device_to_open", isOutput, DEVICE_TO_OPEN, ""},
-<<<<<<< HEAD
 		{"set_trigger_direction", isOutput, SET_TRIGGER_DIRECTION, ""},
 		{"get_trigger_direction", isInput, GET_TRIGGER_DIRECTION, ""},
 		{"set_trigger_channel", isOutput, SET_TRIGGER_CHANNEL, ""},
@@ -137,7 +132,6 @@
 		{"get_trigger_upper", isInput, GET_TRIGGER_UPPER, ""},
 		{"set_trigger_lower", isOutput, SET_TRIGGER_LOWER, ""},
 		{"get_trigger_lower", isInput, GET_TRIGGER_LOWER, ""},
-=======
 		{"set_trigger_direction", isOutput, SET_TRIGGER_DIRECTION, ""}, 
 		{"get_sample_interval", isInput, GET_SAMPLE_INTERVAL, "" },
 		{"get_sample_rate", isInput, GET_SAMPLE_RATE, ""},
@@ -148,7 +142,6 @@
 		{"set_num_divisions", isOutput, SET_NUM_DIVISIONS, ""},
 		{"get_num_divisions", isInput, GET_NUM_DIVISIONS, ""},
 
->>>>>>> c0340793
     };
 
 #define AIO_TYPE_SIZE    (sizeof (AioType) / sizeof (struct aioType))
@@ -480,11 +473,8 @@
 epicsExportAddress(dset, devPicoscopeAo);
 
 int8_t* device_serial_number; 
-<<<<<<< HEAD
 aoRecord* trigger_pao[3] = {NULL};
-=======
 struct aoRecord* pAnalogOffestRecords[CHANNEL_NUM];
->>>>>>> c0340793
 static long
 init_record_ao (struct aoRecord *pao)
 {	
