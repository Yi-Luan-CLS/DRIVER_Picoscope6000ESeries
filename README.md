# DRIVER_Picoscope6000ESeries
## Overview
This document provides detailed information about the EPICS driver for the Picoscope 6000E Series oscilloscope. The driver allows control and monitoring of the oscilloscope through EPICS Process Variables (PVs).

---
## Usage
- The picoscope to open is identified by the SERIAL_NUM macro in the st.cmd file. This macro must equal the serial number of the PicoScope you wish to connect to. 
- It is expected that a PicoScope is connected at application start-up. If a PicoScope is connected after the application has started, setting `<OSCNAME>:ON` to `1` or `ON` will open the scope.  

- The following Process Variables (PVs) are used to configure a channel:  
  - `<OSCNAME>:CH[A-D]:coupling`  
  - `<OSCNAME>:CH[A-D]:range`  
  - `<OSCNAME>:CH[A-D]:bandwidth`  
  - `<OSCNAME>:CH[A-D]:analog_offset`    
>[!Note] 
>Changes to the above PVs will turn the channel ON. Changes apply immediately and can be verified by checking the :fbk PVs.  
>To ensure a channel is ON, verify the status with the feedback PV: `<OSCNAME>:CH[A-D]:ON:fbk`.

- **Simple usage example walkthrough:**

  The driver for PicoScope 6000E Series devices (libps6000a), from Pico Technology (https://www.picotech.com/downloads), is included in this repository. 

  This is a case using Channel B with a signal voltage within ±20V.

  ```bash
  git clone git@github.lightsource.ca:cid/DRIVER_Picoscope6000ESeries.git
  cd DRIVER_Picoscope6000ESeries/
  make clean all
  cd iocBoot/iocOPI2027-002/
  ./st.cmd

  # On another terminal
  caput OSC1022-01:CHB:range 10       # Set the voltage range for Channel B to +/-20V
<<<<<<< HEAD
  caput OSC1022-01:num_samples 10000  # Set the number of samples to 10,000
  caget OSC1022-01:CHB:ON:fbk         # Check if Channel B is ON. If not, try: caput OSC1022-01:CHB:ON ON. 
  caput OSC1022-01:CHB:waveform:acquire 1 # Acquire the waveform (takes approximately 10 seconds)
=======
  caput OSC1022-01:num_samples 1000  # Set the number of samples to 1,000
  caput OSC1022-01:CHB:ON 1           # Enable and apply changes to Channel B
  caput OSC1022-11:sample_interval 0.001    # Set the sample time interval to 1 ms
  caput OSC1022-01:CHB:waveform:start 1 # Start the waveform capturing (Use external triggering)
>>>>>>> cd8ee9d2
  caget OSC1022-01:CHB:waveform       # when waveform is ready, get the waveform. The waveform has a maximum size of 1,000,000 elements. Only the first 10,000 elements will contain data; the rest will be zeros.
  ```
  All details of these configurations can be found in this document.

  **The waveform data is a scaled value. The calculation is located at the bottom.**
  - This will retrieve the waveform using the latest values of the data capture configuration PVs.    
  - To acquire a waveform for a specific channel, the PV `<OSCNAME>:CH[A-D]:ON` must be set to ON. Requesting `OSC1021-01:CHA:waveform:start` will fail if `OSC1021-01:CHA:ON` is set to OFF. 
  - The waveform data will be returned in the PV `<OSCNAME>:CH[A-D]:waveform`. 

>[!Note] 
>Data capture configuration PVs have :fbk PVs. These are updated with a put to `OSCNAME:CH[A-D]:waveform:start`. The value of the :fbk PVs contain the settings used to capture the LAST waveform.

---

## PVs
**_Oscilloscope configurations:_**
### OSCNAME:device_info
- **Type**: `stringin`
- **Description**: Retrieves the model and serial number of the connected picoscope. 
- **Fields**:
  - **VAL**: The model and serial number of the device (string).
- **Example**:
  ```bash
  # To read the device information:
  $ caget OSC1234-01:device_info
  ```

### OSCNAME:ON
- **Type**: `bo`
- **Description**: Turns picoscope on/off.
- **Fields**:
  - `VAL`: Status of the picoscope.  
    | VAL   | Enum          | Description               |  
    |-------|---------------|---------------------------|  
    | 0     | OFF           | Disconnect the Picoscope. |  
    | 1     | ON            | Connect the Picoscope.    |  
- **Example**:
  ```bash
    # Connect the Picoscope by number
    $ caput OSC1234-01:ON 1
    # Disconnect the Picoscope by string 
    $ caput OSC1234-01:ON OFF

    # Get connection status
    $ caget OSC1234-01:ON
  ```
### OSCNAME:ON:fbk 
- **Type**: `bi` 
- **Description**: The actual state of the device.
  - Updates every 5 seconds with a ping to the device. 
- **Fields**: 
  - `VAL`: See `OSCNAME:ON`.


### OSCNAME:resolution
- **Type**: `mbbo`
- **Description**: The resolution of the sampling hardware in the Picoscope, providing varying levels of signal precision. Applied to all channels.
- **Fields**:
  - `VAL`: The resolution mode and corresponding levels.  
    | VAL   | Enum          | Description                          |  
    |-------|---------------|--------------------------------------|  
    | 0     | PICO_DR_8BIT  | 8-bit resolution (256 levels).        |  
    | 1     | PICO_DR_10BIT | 10-bit resolution (1024 levels).      |  
    | 2     | PICO_DR_12BIT | 12-bit resolution (4096 levels).      |
- **Example**:
  ```bash
    # Set resolution to PICO_DR_10BIT by number 
    $ caput OSC1234-01:resolution 1
    # Set resolution to PICO_DR_8BIT by enum 
    $ caput OSC1234-01:resolution PICO_DR_8BIT

    # Get resolution
    $ caget OSC1234-01:resolution
  ```
### OSCNAME:resolution:fbk 
- **Type:** `mbbi`
- **Description:** The actual value of the resolution set to the device. 
  - Updated when a new value is set to `OSCNAME:resolution`. 
- **Fields:** 
  - `VAL`: See `OSCNAME:resolution`

---

**_Data capture configurations:_**
### OSCNAME:down_sample_ratio_mode
- **Type**: `mbbo`
- **Description**: The methods of data reduction, or downsampling.
- **Fields**:
  - `VAL`: Method of data reduction/downsampling.  
    | VAL  | Enum                   | Description                          |  
    |------|------------------------|--------------------------------------|  
    | 0    | AGGREGATE              |  Reduces every block of n values to just two values: a minimum and a maximum. The minimum and maximum values are returned in two separate buffers.                     |  
    | 1    | DECIMATE               |  Reduces every block of n values to a single value representing the average (arithmetic mean) of all the values.                   |  
    | 2    | AVERAGE                |  Reduces every block of n values to just the first value in the block, discarding all the other values                   |
    | 3    | TRIG_DATA_FOR_TIME_CALC|  In overlapped mode only, causes trigger data to be retrieved from the scope to calculate the trigger time without requiring a user buffer to be set for this data.
    | 4    | TRIGGER                |  Gets 20 samples either side of the trigger point. When using trigger delay, this is the original event causing the trigger and not the delayed point. This data is available even when the original trigger point falls outside the main preTrigger + postTrigger data. Trigger data must be retrieved before attempting to get the trigger time.
    | 5    | RAW                    |  No downsampling. Returns raw data values|
- **Example**:
  ```bash
    # Set down sample mode to AGGREGATE by number
    $ caput OSC1234-01:down_sample_ratio_mode 0
    # Set down sample mode to RAW by enum 
    $ caput OSC1234-01:down_sample_ratio_mode RAW

    # Get current down sampling mode
    $ caget OSC1234-01:down_sample_ratio_mode
  ```

### OSCNAME:down_sample_ratio_mode:fbk 
- **Type**: `mbbi`
- **Description**: The method of data reduction applied to the last waveform acquired. 
  - Updated at the time `OSCNAME:CH[A-D]:waveform:start` is set to 1. 
- **Fields**: 
  - `VAL`: See `OSCNAME:down_sample_ratio_mode`. 

### OSCNAME:down_sample_ratio
- **Type**: `ao`
- **Description**: The downsampling factor that will be applied to the raw data. 
- **Fields**:
  - `VAL`: The downsampling factor that will be applied to the raw data. Must be greater than zero.  
  
- **Example**:
  ```bash
    # Set down sample ratio to 1
    $ caput OSC1234-01:down_sample_ratio 1
  
    # Get current down sampling ratio
    $ caget OSC1234-01:down_sample_ratio
  ```

### OSCNAME:down_sample_ratio:fbk 
- **Type**: `ai`
- **Description**: The downsampling facter that has been applied to the raw data of the last waveform acquired. 
  - Updated at the time `OSCNAME:CH[A-D]:waveform:start` is set to 1. 
- **Fields**: 
  - `VAL`: See `OSCNAME:down_sample_ratio`. 

### OSCNAME:num_samples
- **Type**: `ao`
- **Description**: The number of samples will be collected. Applies to all channels.
- **Fields**:
  - `VAL`: The number of samples in integer.
  
    Maximum sample size
    |                   | 8 BIT      | 10 BIT     |  
    |-------------------|------------|------------|  
    | ONE Channel       | 4294966784 | 2147483392 |  
    | TWO Channels      | 2147483392 | 1073741696 |  
    | THREE Channels    | 1073741696 | N/A        |  
    | FOUR Channels     | 1073741696 | N/A        |
- **Example**:
  ```bash
    # Collect 100000000 samples 
    $ caput OSC1234-01:num_samples 100000000
    # Collect 1000 samples 
    $ caput OSC1234-01:num_samples 1000

    # Get sample size
    $ caget OSC1234-01:num_samples
  ```

### OSCNAME:num_samples:fbk 
- **Type**: `ai`
- **Description**: The number of samples collected for the last waveform acquired. 
  - Updated at the time `OSCNAME:CH[A-D]:waveform:start` is set to 1. 
- **Fields**: 
  - `VAL`: See `OSCNAME:num_samples`. 

### OSCNAME:trigger_position_ratio
- **Type**: `ao`
- **Description**: A value between 0 and 1 that determines the position of the trigger point in the acquisition window.
- **Fields**:
  - `VAL`: The ratio of pre-trigger to post-trigger samples.
    - 0: All samples are post-trigger (no pre-trigger).
    - 1: All samples are pre-trigger (no post-trigger).
    - 0.5: Equal pre-trigger and post-trigger samples (50% each).
- **Example**:
  ```bash
    # Set trigger position ratio 80% pre-trigger samples, 20% post-trigger samples 
    $ caput OSC1234-01:trigger_position_ratio 0.8

    # Get trigger position ratio 
    $ caget OSC1234-01:trigger_position_ratio
  ```

### OSCNAME:trigger_position_ratio:fbk 
- **Type**: `ai`
- **Description**: The position of the trigger in the last acquired waveform.  
  - Updated at the time `OSCNAME:CH[A-D]:waveform:start` is set to 1. 
- **Fields**: 
  - `VAL`: See `OSCNAME:trigger_position_ratio`. 

### OSCNAME:sample_interval 
- **Type**: `ao`
- **Description**: The requested sample interval in seconds. 
- **Fields**: 
  - `VAL`: The sample interval in seconds you would like to obtain. 

### OSCNAME:sample_interval:fbk
- **Type**: `ai`
- **Description**: The actual sample interval in seconds that will be applied when capturing data.
  - Updated with a new value put to `OSCNAME:sample_interval` or when any channel is turned ON/OFF. 
- **Fields**: 
  - `VAL`: The actual sample interval appliead in seconds. 

### OSCNAME:timebase:fbk
- **Type**: `ai`
- **Description**: The time scale used to determine time per division when capturing data. 
  - The value returned is based on the value of `OSCNAME:sample_interval:fbk`. 
  - This value will update when a new value is put to `OSCNAME:sample_interval` or when any channel is turned ON/OFF.
- **Fields**:
  - `VAL`: Timebase
  ![image](https://github.lightsource.ca/cid/DRIVER_Picoscope6000ESeries/assets/209/a348ee4f-d014-44ec-a948-070051ce5d46)

    _Minimum Timebase:_
    |                   | 8 BIT      | 10 BIT     |  
    |-------------------|------------|------------|  
    | One Channel       | 0 (200 ps) | 2 (800 ps) |  
    | Two Channels      | 0 (200 ps) | 2 (800 ps) |  
    | Three Channels    | 1 (400 ps) | N/A        |  
    | Four Channels     | 1 (400 ps) | N/A        | 

---
**_Channel configurations:_**
### OSCNAME:CH[A-D]:ON
- **Type**: `bo`
- **Description**: Switches a specific Picoscope channel on and off
- **Fields**:
  - **VAL**: The state of the channel (ON/OFF). 
    | VAL   | Description                   |
    |-------|-------------------------------|
    | 0     | The channel is switched off  |
    | 1     | The channel is switched on   |
- **Example**:
  ```bash
    # Switch on Channel A by number 
    $ caput OSC1234-01:CHA:ON 1
    # Switch off Channel A by string
    $ caput OSC1234-01:CHA:ON OFF

    # Get state of Channel A:
    $ caget OSC1234-01:CHA:ON
  ```

### OSCNAME:CH[A-D]:ON:fbk 
- **Type**: `bo`
- **Description**: The actual state of the channel.
  - Updated when a new value set to `OSCNAME:CH[A-D]:ON` and when a channel configuration is changed. 
- **Fields**: 
  - `VAL`: See `OSCNAME:CH[A-D]:ON` 

### OSCNAME:CH[A-D]:coupling
- **Type**: `mbbo`
- **Description**: The impedance and coupling type. 
- **Fields**:
  - `VAL`: The impedance and coupling type.
    | VAL   | Enum      | Description                   |
    |-------|-----------|-------------------------------|
    | 0     | PICO_AC   | 1 mΩ impedance, AC coupling.  |
    | 1     | PICO_DC   | 1 mΩ impedance, DC coupling.  |
- **Example**:
  ```bash
    # Set coupling type to PICO_AC by number 
    $ caput OSC1234-01:CHA:coupling 0
    # Set coupling type to PICO_DC by enum 
    $ caput OSC1234-01:CHA:coupling PICO_DC

    # Get coupling type
    $ caget OSC1234-01:CHA:coupling
  ```
### OSCNAME:CH[A-D]:coupling:fbk
- **Type**: `mbbi`
- **Description**: The actual impedance and coupling type set to a channel. 
  - NOTE: This value is only true when `OSCNAME:CH[A-D]:ON:fbk` reports ON. 
- **Fields**: 
  - `VAL`: See `OSCNAME:CH[A-B]:coupling` 

### OSCNAME:CH[A-D]:range
- **Type**: `mbbo`
- **Description**:  
- **Fields**:
  - `VAL`: The value of the voltage range.
    | VAL   | Enum                 | Description                         |
    |-------|----------------------|-----------------------------------|
    | 0     | PICO_X1_PROBE_10MV   | Voltage range from -10 mV to 10 mV  |
    | 1     | PICO_X1_PROBE_20MV   | Voltage range from -20 mV to 20 mV  |
    | 2     | PICO_X1_PROBE_50MV   | Voltage range from -50 mV to 50 mV  |
    | 3     | PICO_X1_PROBE_100MV  | Voltage range from -100 mV to 100 mV |
    | 4     | PICO_X1_PROBE_200MV  | Voltage range from -200 mV to 200 mV |
    | 5     | PICO_X1_PROBE_500MV  | Voltage range from -500 mV to 500 mV |
    | 6     | PICO_X1_PROBE_1V     | Voltage range from -1 V to 1 V       |
    | 7     | PICO_X1_PROBE_2V     | Voltage range from -2 V to 2 V       |
    | 8     | PICO_X1_PROBE_5V     | Voltage range from -5 V to 5 V       |
    | 9     | PICO_X1_PROBE_10V    | Voltage range from -10 V to 10 V     |
    | 10    | PICO_X1_PROBE_20V    | Voltage range from -20 V to 20 V     |
    | 11    | PICO_X1_PROBE_50V    | Voltage range from -50 V to 50 V     |
    | 12    | PICO_X1_PROBE_100V   | Voltage range from -100 V to 100 V   |
    | 13    | PICO_X1_PROBE_200V   | Voltage range from -200 V to 200 V   |
    | 14    | PICO_X1_PROBE_500V   | Voltage range from -500 V to 500 V   |
    | 15    | PICO_X1_PROBE_1KV    | Voltage range from -1000 V to 1000 V |
- **Example**:
  ```bash
    # Set voltage range to -/+20V by number 
    $ caput OSC1234-01:CHA:range 10
    # Set voltage range to 500 mV MHZ by enum
    $ caput OSC1234-01:CHA:range PICO_X1_PROBE_500MV

    # Get voltage range
    $ caget OSC1234-01:CHA:range
  ```
### OSCNAME:CH[A-D]:range:fbk
- **Type**: `mbbi`
- **Description**: The actual value of the voltage range set to a channel.  
  - NOTE: This value is only true when `OSCNAME:CH[A-D]:ON:fbk` reports ON. 
- **Fields**: 
  - `VAL`: See `OSCNAME:CH[A-B]:range` 

### OSCNAME:CH[A-D]:bandwidth
- **Type**: `mbbo`
- **Description**: The bandwith Oscilloscope start acquiring PV with current configuration(set by other PVs).
- **Fields**:
  - `VAL`: Trigger to start getting the waveform.
    | VAL   | Enum             | Description              |
    |-------|------------------|--------------------------|
    | 0     | PICO_BW_FULL     | Full bandwith (defualt)  |
    | 1     | PICO_BW_20MHZ    | Bandwith of 20 MHZ       |
    | 2     | PICO_BW_200MHZ   | Bandwith of 200 MHZ      |
- **Example**:
  ```bash
    # Set bandwith to full bandwith by number
    $ caput OSC1234-01:CHA:bandwith 0
    # Set bandwith to 20 MHZ bandwith by enum
    $ caput OSC1234-01:CHA:bandwith PICO_BW_20MHZ

    # Get bandwith
    $ caget OSC1234-01:CHA:bandwith
  ```

### OSCNAME:CH[A-D]:bandwith:fbk
- **Type**: `mbbi`
- **Description**: The actual value of the voltage range set to a channel.  
  - NOTE: This value is only true when `OSCNAME:CH[A-D]:ON:fbk` reports ON. 
- **Fields**: 
  - `VAL`: See `OSCNAME:CH[A-B]:bandwith` 

### OSCNAME:CH[A-D]:analog_offset
- **Type**: `ao`
- **Description**: A voltage to add to the input channel before digitization.
- **Fields**:
  - `VAL`: The value of the voltage offset.
- **Example**:
  ```bash
    # Set offset to 1V
    $ caput OSC1234-01:CHA:analogoffset 1
    # Set offset to 10V
    $ caput OSC1234-01:CHA:analogoffset 10

    # Get offset
    $ caput OSC1234-01:CHA:analogoffset
  ```
### OSCNAME:CH[A-D]:analog_offset:fbk
- **Type**: `ai`
- **Description**: The actual voltage to added to the input channel before digitization. The analog offset voltage had limits which depend on the voltage range and coupling set to a channel. If the value put to `OSCNAME:CH[A-D]:analog_offset` is outside of the limits, the max or min value will be used and will be reported by this PV. 
  - NOTE: This value is only true when `OSCNAME:CH[A-D]:ON:fbk` reports ON. 
- **Fields**: 
  - `VAL`: See `OSCNAME:CH[A-B]:analog_offset` 

### OSCNAME:CH[A-D]:analog_offset:max 
- **Type**: `ai`
- **Description**: The maximun allowed analog offset voltage allowed for the range. 
  - Updated when the value of `OSCNAME:CH[A-B]:range` or `OSCNAME:CH[A-B]:coupling` are changed. 

### OSCNAME:CH[A-D]:analog_offset:min
- **Type**: `ai`
- **Description**: The minimum allowed analog offset voltage allowed for the range. 
  - Updated when the value of `OSCNAME:CH[A-B]:range` or `OSCNAME:CH[A-B]:coupling` are changed. 


### OSCNAME:CH[A-D]:waveform:start
- **Type**: `bo`
- **Description**: The PV to ask Oscilloscope start acquiring wavefrom with current configuration(set by other PVs).
- **Fields**:
  - `VAL`: Start getting the waveform.
    | VAL   | Description      |
    |-------|------------------|
    | 1     | Start acquiring waveform   |
- **Example**:
  ```bash
    # Start acquiring waveform
    $ caput OSC1234-01:CHA:waveform:start 1
  ```

### OSCNAME:CH[A-D]:waveform:stop
- **Type**: `bo`
- **Description**: The PV to ask Oscilloscope stop acquiring.
- **Fields**:
  - `VAL`: Start getting the waveform.
    | VAL   | Description      |
    |-------|------------------|
    | 1     | Stop acquiring waveform   |
- **Example**:
  ```bash
    # Stop acquiring waveform
    $ caput OSC1234-01:CHA:waveform:stop 1
  ```

### OSCNAME:CH[A-D]:waveform
- **Type**: `waveform`
- **Description**: Waveform will be available after `OSCNAME:CH[A-D]:waveform:start` PV is invoked.
- **Fields**:
  - `VAL`: Waveform result acquired
- **Example**:
  ```bash
    # Get waveform result
    $ caget OSC1234-01:CHA:waveform
  ```
- **Note**: The raw value from the waveform is a scaled value. To interpret the waveform:
    | **Resolution**          | 8 BIT         | 10 BIT        | 12 BIT        |
    |-------------------------|---------------|---------------|---------------|
    | **Voltage Range Scale** | $\pm 32,512$  | $\pm 32,704$  | $\pm 32,736$  |

  - **Calculation**:
    - The actual voltage is calculated as:
      $$\text{Actual Voltage} = \text{Voltage Range (in Volts)} \times \frac{\text{Raw Waveform Value}}{\text{Voltage Range (in Scale Units)}}$$

  - **Example**:
    - **Resolution**: $`8 \text{Bits}`$
    - **Voltage Range (in Volts)**: $`\pm 20  \text{V}`$
    - **Raw Waveform Value**: $`8129`$
    - **Voltage Range (in Scale Units)**: $`\pm 32,512`$.
      $$\text{Actual Voltage} = 20 \text{V} \times \frac{8192}{32512} = 5.04 \text{V}$$
      <|MERGE_RESOLUTION|>--- conflicted
+++ resolved
@@ -31,17 +31,11 @@
 
   # On another terminal
   caput OSC1022-01:CHB:range 10       # Set the voltage range for Channel B to +/-20V
-<<<<<<< HEAD
-  caput OSC1022-01:num_samples 10000  # Set the number of samples to 10,000
+  caput OSC1022-01:num_samples 1000   # Set the number of samples to 1,000
   caget OSC1022-01:CHB:ON:fbk         # Check if Channel B is ON. If not, try: caput OSC1022-01:CHB:ON ON. 
-  caput OSC1022-01:CHB:waveform:acquire 1 # Acquire the waveform (takes approximately 10 seconds)
-=======
-  caput OSC1022-01:num_samples 1000  # Set the number of samples to 1,000
-  caput OSC1022-01:CHB:ON 1           # Enable and apply changes to Channel B
   caput OSC1022-11:sample_interval 0.001    # Set the sample time interval to 1 ms
   caput OSC1022-01:CHB:waveform:start 1 # Start the waveform capturing (Use external triggering)
->>>>>>> cd8ee9d2
-  caget OSC1022-01:CHB:waveform       # when waveform is ready, get the waveform. The waveform has a maximum size of 1,000,000 elements. Only the first 10,000 elements will contain data; the rest will be zeros.
+  caget OSC1022-01:CHB:waveform         # when waveform is ready, get the waveform. The waveform has a maximum size of 1,000,000 elements. Only the first 10,000 elements will contain data; the rest will be zeros.
   ```
   All details of these configurations can be found in this document.
 
