--- conflicted
+++ resolved
@@ -17,21 +17,9 @@
   - Channel configuration PVs have corresponding feedback PVs with the same name, plus the suffix :fbk. These feedback PVs reflect the current value of the configuration when the channel is ON. However, if `<OSCNAME>:CH[A-D]:ON:fbk` is OFF, the configuration feedback PVs do not accurately reflect the channel's settings. 
 
 - **Simple usage example walkthrough:**
-<<<<<<< HEAD
 
   The driver for PicoScope 6000E Series devices (libps6000a), from Pico Technology (https://www.picotech.com/downloads), is included in this repository. 
-=======
-  
-  Make sure you have the Picoscope libraries located at `/opt/picoscope`
-     ```bash
-   In order to install the picoscope libraties at '/opt/picoscope' run the following:
-  - sudo bash -c 'wget -O- https://labs.picotech.com/Release.gpg.key  | gpg --dearmor > /usr/share/keyrings/picotech-archive-keyring.gpg'
-  - sudo bash -c 'echo "deb [signed-by=/usr/share/keyrings/picotech-archive-keyring.gpg] https://labs.picotech.com/picoscope7/debian/  picoscope main" >/etc/apt/sources.list.d/picoscope7.list'
-  - sudo apt-get update
-  - sudo apt-get install libps6000a
-   ```
->>>>>>> f7df3f36
-  
+
   This is a case using Channel B with a signal voltage within ±20V.
 
   ```bash
